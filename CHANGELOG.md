<<<<<<< HEAD


## 0.3.120 (07 August 2025)

- OpenAI: Update model version checks for GPT-5.
- OpenAI: Support for specifying "minimal" for `reasoning_effort`.
- Bugfix: Conform to breaking changes in `openai` package (1.99.2).
- Bugfix: Ensure that `sample_shuffle` is `None` (rather than 0) when not specified on the command line.
=======
## Unreleased

- [SambaNova](https://inspect.aisi.org.uk/providers.html#sambanova) model provider.
- [Goodfire](https://inspect.aisi.org.uk/providers.html#goodfire) model provider.
- Google: Pass `timeout` generation config option through to API `Client`.
- Google: Ability to specify a custom `GOOGLE_VERTEX_BASE_URL`.
- OpenAI: Add `background`, `safety_identifier` and `prompt_cache_key` custom model args (bump required version of `openai` package to v1.98).
- OpenAI: Set `client_timeout` to 900s when flex processing is enabled.
- OpenAI: Support for specifying "minimal" for `reasoning_effort`.
- MCP: Support for `mcp_server_http()` (which replaces the deprecated SSE server mode).
- MCP: Added `authorization` to provide OAuth Bearer token for HTTP based servers.
- Task display: Sample cancel button now works immediately (no longer needs to wait for a cooperative check).
- Limits: Sample working limit is now enforced even during long running generations and sandbox operations.
- Store: Support for serializing complex nested types (e.g. to read in an offline scorer).
- Tools: Code viewer now handles function calls with `list[str]` rather than `str` without crashing.
- Tests: Improve sandbox self_check to handle test failure via `with pytest.raises`, add test for env vars.
- Tests: Improve sandbox self_check to handle test failure via `with pytest.raises`, add test for env vars.
- Tests: Added the ability to provide a generator like callback function for `MockLLM`.
- Scoring: Improve multiple_choice answer parsing, making it more strict in interpreting answers like `ANSWER: None of the above`. Allow answers to end with full stop (`.`).
- Bugfix: `background()` task is now scoped to the sample lifetime in the presence of `retry_on_error`.
- Bugfix: Correct recording of `waiting_time` from within coroutines spawned from the main sample coroutine.
- Bugfix: Update `inspect-tool-support` reference container to support executing tool code with non-root accounts.
- Bugfix: Correct forwarding of `reasoning_effort` and `reasoning_tokens` for OpenRouter provider.
- Bugfix: `bridge()` no longer causes a recursion error when running a large number of samples with openai models
- Bugfix: Ensure that `sample_shuffle` is `None` (rather than 0) when not specified on the command line.
- Bugfix: Conform to breaking changes in `openai` package (1.99.2).

>>>>>>> 525a5c06

## 0.3.119 (04 August 2025)

- Analysis functions are out of beta (`inspect_ai.analysis.beta` is deprecated in favor of `inspect_ai.analysis`).
- Scoring: Provide access to sample `store` for scorers run on existing log files.

## 0.3.118 (02 August 2025)

- Remove support for `vertex` provider as the google-cloud-aiplatform package has [deprecated](https://pypi.org/project/google-cloud-aiplatform/) its support for Vertex generative models. Vertex can still be used via the native `google` and `anthropic` providers.
- Tool calling: Added support for emulated tool calling (`emulate_tools` model arg) to OpenAI API compatible providers.
- Task display: Improved display for multiple scorers/metrics in task results summary.
- Scoring: Improved error message for scorers missing a return type annotation.
- Datasets: Added `--sample-shuffle` eval option to control sample shuffling (takes an optional seed for determinism).
- Batch Processing: Enable batch support when using Google model provider.

## 0.3.117 (31 July 2025)

- Added [Fireworks AI](https://inspect.aisi.org.uk/providers.html#fireworks-ai) model provider.
- OpenAI: Add `user` and `http_client` custom model arguments.
- vLLM: Add `is_mistral` model arg for mistral compatible tool calling.
- Hugging Face: Add `hidden_states` model arg to get model activations.
- Model API: `--max-connections`, `--max-retries`, and `--timeout` now provide defaults for all models rather than only the main model being evaluated.
- Tool calling: Do middle truncation when enforcing `max_tool_output`.
- Datasets: Support for directories in sample `files` field.
- Added sample, message, and event linking to `log_viewer()` data preparation function.
- Analysis: Added `full` option to `samples_df()` for reading full sample metadata.
- Analysis: Renamed `EvalConfig` column defs to `EvalConfiguration`.
- Improved `_repr_` for `EvalLog` (print JSON representation of log header).
- Added `metadata_as()` typesafe `metadata` accessor to `ChatMessageBase`.
- Hooks: Emit run end hook when unhandled exceptions occur.
- Batch Processing: Add batch processing support for Together AI
- Batch Processing: Improve batch processing scalability when handling very large concurrent batch counts.
- Batch Processing: Log retry attempts to the task display console.
- Batch Processing: Move batch retry logic to base class to reduce logic duplication and simplify provider implementations.
- Batch Processing: Enable batch support when using OpenAI Responses API.
- Inspect View: Do not use instance cache for S3FileSystem (eliminates some errors with large eval sets)
- Bugfix: Correct mapping for organization and model name in `model_info()` operation.
- Bugfix: Fix bug that failed to detect when an entire batch gets rejected by OpenAI.

## 0.3.116 (27 July 2025)

- Added `display_name` property to `Task` (e.g. for plotting).
- Analysis: `task_info()` operation for data frame preparation.

## 0.3.115 (26 July 2025)

- Analysis: `model_info()` and `frontier()` operations for data frame preparation.
- ReAct Agent: Require submit tool to have no errors before you exit the react loop.
- Mistral: Type updates for `ThinkChunk` and `AudioChunk` in package v1.9.3 (which is now the minimum required version).
- Inspect View: Use MathJax rather than Katex for math rendering.
- Inspect View: Fix issue with scores 'More...' link not being displayed in some configurations.
- Inspect View: Fix issue displaying tool calls in transcript in some configurations.
- Bugfix: Strip smuggled `<think>` and `<internal>` tags from tool messages to prevent leakage in multi-agent scenarios where an _inner_ assistant message can be coerced into a tool message.
- Bugfix: Handle descriptions of nested `BaseModel` types in tool call schemas.
- Bugfix: Update workaround of OpenAI reasoning issue to retain only the last (rather than the first) in a run of consecutive reasoning items.


## 0.3.114 (17 July 2025)

- OpenAI: Move model classification functions into `ModelAPI` class so that subclasses can override them.
- Azure: Support for authenticating with Microsoft Entra ID managed identities.
- Analysis: `prepare()` function for doing common data preparation tasks and `log_viewer()` operation for adding log viewer URLs to data frames.
- ReAct Agent: Require submit tool to have no errors before you exit the react loop.
- Inspect View: Use MathJax rather than Katex for math rendering.
- Inspect View: Supporting linking to events via `uuid` field (or `event_id` in analysis data frames).
- Bugfix: Use the output filesystem when creating directories in `inspect log convert`

## 0.3.113 (16 July 2025)

- [Batch processing](https://inspect.aisi.org.uk/models-batch.html) API support for OpenAI and Anthropic models.
- [TransformerLens](https://inspect.aisi.org.uk/providers.html#transformer-lens) model provider enabling use of `HookedTransformer` models with Inspect.
- Web search: Added support for Grok as an internal search provider.
- Google: Set `thought=True` on content when replaying `ContentReasoning` back to the model.
- Transcript: Add globally unique `uuid` field and `metadata` field to `Event`.
- Transcript: Add `message_id` field to `ToolEvent` for corresponding `ChatMessageTool`.
- Eval log: Add option to select sample by `uuid` in `read_eval_log_sample()`.
- ReAct agent: Add `keep_in_messages` option to `AgentSubmit` to preserve calls to `submit()` in message history.
- Scoring: Change `Value` type to use covariant types (`Mapping` and `Sequence`).
- Scoring: Add `display` parameter to `score()` to control display type.
- Scoring: Nan values returned from scorers will be excluded from computation of metrics. Scorers in results include `scored_samples` and `unscored_samples` fields to indicate how many samples were scored and how many were not. The viewer will display these values if there are unscored samples.
- Eval Log: Protect against removing excessive numbers of samples at once from realtime database.
- Hooks: Provide full `EvalSample` (rather than only the summary) to `on_sample_end()` hook.
- Inspect View: Compatiblility for sites published to GitHub Pages for `inspect view bundle`.
- Inspect View: The bundle produced for deployment now includes a much more compact manifest, improving support for bundling large numbers of files.
- Bugfix: Fix failure to allow Anthropic native web search for some model names such as `claude-3-7-sonnet-latest`.
- Bugfix: Fix Anthropic citation support code when it encounters citations created by external search providers such as Tavily.
- Bugfix: Break after finding final assistant message when implementing fallback for `AgentState` `output` field.
- Bugfix: Fix `run_in_background` allowing it to properly function outside the context of a task.
- Bugfix: `None` out `TaskLogger`'s `SampleBufferDatabase` after cleaning it up to avoid crashing on subsequent logging attempts.
- Bugfix: Disassociate the logger used by batch processing's background task from any particular sample.
- Bugfix: Improve the compactness and efficiency of eval files with extremely large text user inputs. 
- Bugfix: Fixed bugs in batch process as the size of a batch approached the model provider's maximum batch size of 256MB.
- Bugfix: Fix regression that allowed computer tool screenshot truncation to occur despite not being valid for OpenAI.
- Bugfix: Fix agent bridge scenarios that failed when used with reasoning models.
- Bugfix: Fix cases where <think> blocks are dropped in OpenAI choices because they are not at the front of text content. 

## 0.3.112 (03 July 2025)

- [Hooks](https://inspect.aisi.org.uk/extensions.html#hooks): Generic lifecycle hooks for Inspect extensions.
- Datasets: Expand glob wildcards when processing `--sample_id` filter for datasets.
- OpenAI: Enable web search for o3 and o4-mini models.
- OpenAI: Enable emulated tool call image results for o-series.
- Analysis: Provide `score_headline_stderr` field in standard evals column definitions.
- Analysis: Provide `task_name` without package namespace by default.
- Analysis: Don't show dataframe import progress by default in notebooks (leaves empty cell output artifact).
- Analysis: Include `order` field in `messages_df()` and `events_df()`.
- Eval: Introduce `run_samples` option to disable running samples (resulting in a log file with status "started" and no samples).
- Logging: Improvements to `--display=log` (improved task info formatting, ability to disable rich logging)
- Task Display: Limit console to a maximum of 100 lines to prevent rendering performance problems.
- Inspect View: Fix failure to restore VSCode state when switching to/from tabs for some class of log files.
- Bugfix: Conform to breaking changes in `mistralai` package (1.9.1).

## 0.3.111 (29 June 2025)

- Inspect View: Fix issue with tab switching when running in VS Code.

## 0.3.110 (28 June 2025)

- Bugfix: Return inner exception from `run_sample`.

## 0.3.109 (27 June 2025)

- Analysis: More forgiving column reading (use Pandas default reader rather than PyArrow).
- Fix store_as examples, document inspect_ai.scorer.score
- Delay cleanup of sample buffer database to account for potential sharing of data dir.
- Vertex: Ignore types to workaround update that removes type information from some of their sub-packages (tests still pass).
- MCP: Conform to breaking changes in latest mcp package (1.10.0).
- Docs: Correct docs for `web_browser()` and `bash_session()` to indicate that you must pass an `instance` explicitly to get distinct processes. 
- Docs: Correct shared documentation snippet that describes Dockerfile customization for Inspect Tool Support.
- Inspect View: Properly wrap log configuration values in evaluation header.
- Inspect View: Support for displaying and navigating directories of evaluation logs.
- Inspect View: Improved handling of agent handoffs in transcript outline view.
- Inspect View: Use numerical rather the correct/incorrect UI for scores with 0/1 values.
- Bugfix: Prevent concurrent accesses of eval event database from raising lock errors.
- Bugfix: Fix infinite recursion edge case in _flatten_exception.


## 0.3.108 (25 June 2025)

- Bugfix: Don't raise error on Anthropic cited_text not being a `str`.

## 0.3.107 (24 June 2025)

- Bugfix: Shield critical shutdown code from cancel scope.

## v0.3.106 (21 June 2025)

- OpenAI: Use prefix matching when detecting compatible models for `web_search()`.
- Groq: Capture `executed_tools` field as model output metadata.
- ReAct agent: Always send `str` returned from `on_continue` to the model (formerly this was only done if there were no tool calls).
- Web Search: Added provider for Perplexity's internal web search tool.
- Eval: Wrap eval execution in TaskGroup.
- Bugfix: Remove correlated reasoning content items when removing submit tool calls from ChatMessageAssistant instances in multi-agent scenarios.

## v0.3.105 (17 June 2025)

- [background()](https://inspect.aisi.org.uk/agent-custom.html#background) function for executing work in the background of the current sample.
- [sandbox_service()](https://inspect.aisi.org.uk/agent-custom.html#sandbox-service) function for making available methods to a sandbox for calling back into the main Inspect process.
- [sample_limits()](https://inspect.aisi.org.uk/errors-and-limits.html#query-usage) function for determining the current status of sample limits.
- React agent: Only do substitution on parts of the prompt that may contain a {submit} reference.
- Agent handoff: Ensure that handoff tool call responses immediately follow the call.
- Agent handoff: Only print handoff agent prefix if there is assistant message content.
- Subprocess: Ensure that streams are drained when a cancellation occurs (prevent hanging on calls with large output payloads).
- Eval log: Capture only limits that terminated the sample as `sample.limit` (as opposed to ones bound to context managers or agents).
- Inspect View: Display metadata for Chat Messages.
- Inspect View: Increase transcript outline font size.
- Inspect View: Add support for filtering by sample id, sample metadata.
- Bugfix: Eval set now correctly handles retries for tasks with defaulted args (regressed in v0.3.104).
- Bugfix: Use correct bindings for Claude v4 native `text_editor` tool; don't use native tool definition for Haiku 3.5 or Opus 3.0.  
- Bugfix: Restore preservation of `ContentReasoning` blocks for Gemini (regressed in v0.3.104). 
- Bugfix: Dataset shuffling now works correctly with `seed` of 0.

## v0.3.104 (12 June 2025)

- Web Search: Added provider for Anthropic's internal web search tool.
- Web Search: Added provider for [Exa](https://exa.ai/exa-api) Search API.
- Web Search: Added provider for Google's [Grounding with Google Search](https://ai.google.dev/gemini-api/docs/grounding) .
- Mistral: Support for capturing reasoning blocks for magistral models.
- Add [Perplexity](https://inspect.aisi.org.uk/providers.html#perplexity) model provider.
- ChatMessage: Add `metadata` field for arbitrary additional metadata.
- Content: Added `ContentData` for model specific content blocks.
- Citations: Added `Citation` suite of types and included citations in `ContentText` (supported for OpenAI and Anthropic models).
- Eval log: `task_args` now includes defaulted args (formerly it only included explicitly passed args).
- Eval set: `retry_connections` now defaults to 1.0 (resulting in no reduction in connections across passes).
  OpenAI: Work around OpenAI Responses API issue by filtering out leading consecutive reasoning blocks.
- OpenAI compatible provider: Substitute `-` with `_` when looking up provider environment variables.
- MCP: Update to types in latest release (1.9.4, which is now required).
- Added development container (`.devcontainer`) configuration.
- `trim_messages()` now removes any trailing assistant message after compaction.
- Task display: Ensure that full path to log file is always displayed (wrap as required).
- Task display: Wrap scorers and scores in the task detail display.
- Inspect View: Add support for displaying citations for web searches in the transcript.
- Inspect View: Correctly update browser URL when navigation between samples.
- Bugfix: Properly honor `responses_api=False` when pass as an OpenAI model config arg.
- Bugfix: Limits passed to handoffs can be used multiple times (if agent is handed off to multiple times).
- Bugfix: Replace invalid surrogate characters when serializing strings to JSON.
- Bugfix: Prevent error writing Nan values to the `logs.json` summary file during bundling.

## v0.3.103 (06 June 2025)

- Eval set: Do not read full eval logs into memory at task completion.

## v0.3.102 (05 June 2025)

- OpenAI: Use responses API for codex models.
- Bugfix: Temporarily revert change to eval set header reading to investigate regression.

## v0.3.101 (05 June 2025)

- Eval set: Default `max_tasks` to the greater of 4 and the number of models being evaluated.
- Eval set: Do not read full eval logs into memory at task completion.
- pass_at_k: Treat threshold as the the minimum inclusive value for passing (rather than checking equality)
- Web search: Include links specified by providers in the results.
- Inspect View: Display sample id & epoch in sample dialog title bar.
- Inspect View: Don't open sample dialog when simply navigating the sample list.
- Inspect View: Fix error that could occur when determine transcript outline collapse state.
- Inspect View: Show the correct sample when opening a sample from a sorted list.
- Bugfix: Ensure that dataset shuffle_choices=True always uses a distinct random seed.
- Bugfix: Don't attempt to use OpenAI's web search preview against models that are known to not support it.

## v0.3.100 (01 June 2025)

- [time_limit()](https://inspect.aisi.org.uk/errors-and-limits.html#time-limit) and [working_limit()](https://inspect.aisi.org.uk/errors-and-limits.html#working-limit) context managers for scoped application of time limits.
- Abiliy to query current usage for scoped limits (e.g. time or tokens).
- Added native OpenAI web search to [web_search()](https://inspect.aisi.org.uk/tools-standard.html#sec-web-search) tool.
- Limit `docker compose` concurrency to 2 * os.cpu_count() by default (override with `INSPECT_DOCKER_CLI_CONCURRENCY`).
- ReAct agent: Only send custom `on_continue` message to the model if the model made no tool calls.
- Tool calling: Support for `Enum` types in tool arguments.
- AzureAI: Automatically fold user and tool messages for Mistral models.
- Task display: Simplify task display for `plain` mode (no outline, don't expand tables to console width).
- Task display: Truncate task config to prevent overflow (collapse dicts, limit individual values to 50 chars, limit overall output to 500 chars).
- Task display: Always show the sample init event in the task transcript display.
- Task display: Fix mouse support on ghostty (and possibly other terminals).
- Inspect View: Outline view for transcript which enables high level navigation to solvers, agents, scorers, etc.
- Inspect View: Fix an issue that prevented the display of the viewer in VSCode when the viewer tab was moved to the background.
- Inspect View: Don't error when metadata contains null values.

## v0.3.99 (22 May 2025)

- Exported `view()` function for running Inspect View from Python.
- Always return tasks in the same order they were passed to `eval()` or `eval_set()`.
- Google: Updated required version of `google-genai` to 1.16.1 (which includes support for reasoning summaries and is now compatible with the trio async backend).
- Anthropic: More flexible detection of "overloaded_error" for retires.
- Inspect View: Improve text zooming and wrapping when rendering sample errors.
- Inspect View: Preserve log mtime-ordering in the bundle output directory

## v0.3.98 (18 May 2025)

- Google: Disable reasoning when `reasoning_tokens` is set to 0.
- Temporarily pin to textual < 3.0.0 to work around event loop breakage.
- CLI display: improve performance of sample rendering by only rendering the 10 most recent events.
- Inspect View: Improve sample score column layout, markdown render explanation.

## v0.3.97 (16 May 2025)

- React agent: Use of `submit()` tool is now [optional](https://inspect.aisi.org.uk/agent.html#submit-tool).
- Agents: `is_agent()` typeguard function for checking whether an object is an `Agent`.
- Anthropic: Show warning when generation config incompatible with extended thinking is used (affects `temperature`, `top_p`, and `top_k`).
- AzureAI: Don't include `tools` or `tool_choice` in  requests when emulating tool calling (avoiding a 400 error).
- AzureAI: Accept `<tool_calls>` plural from Llama models (as it sometimes uses this instead of `<tool_call>`).
- AzureAI: Correctly handle tool calls with no arguments.
- Eval retry: Improve error message when attempting to retry tasks in packages that have not been registered.
- Warn when a passed `--sample-id` is not found in the target dataset (raise error if there are no matches at all).
- Dataframes: [parallel](https://inspect.aisi.org.uk/dataframe.html#parallel-reading) option to read samples in parallel using multiprocessing.
- Dataframes: Include underlying `EvalLog` and `Exception` in `ColumnError`.
- Dataframes: Use native pyarrow column storage with pd.NA for missing values.
- Inspect View: Improve the performance and memory efficiency of the viewer when viewing large samples with long, complex transcripts.
- Inspect View: Improve the performance of the viewer when viewing large, complex sample or task metadata. 
- Inspect View: Live display of subtask, tool and other child events when viewing a running evaluation.
- Inspect View: Transcript rendering improvements including less complex overall layout, more collapsible entities, and improved rendering of sandbox events, tool calls, and other events.
- Inspect View: Message rendering improvement including coloring user messages, reducing layout complexity, and other minor improvements.
- Inspect View: Render metadata for samples and tasks as an interactive tree.
- Inspect View: When deployed via `inspect view bundle`, support linking to individual transcript events or messages.
- Inspect View: Reduce the maximum size of the header (before it is collapsed) when evals have large numbers of metrics.
- Bugfix: More robust handling of non-529 "overloaded_error" for Anthropic.
- Bugfix: More robust handling of no result returned from tool call.

## v0.3.96 (13 May 2025)

- Dataframes: `events_df()` function, improved message reading, log filtering, don't re-sort passed logs
- Model Context Protocol: Upgrade sandbox client to typing changes made in v1.8.0 of `mcp` package.
- vLLM/SGLang: Fix dynamic port binding for local server on Mac OS X.
- React Agent: Improve continue prompt to remind the model to include the answer in their call to `submit()`.
- Inspect View: Properly sort samples by score even when there are samples with errors.
- Inspect View: Allow filtering of samples by score when evals are running.

## v0.3.95 (10 May 2025)

- [Dataframe](https://inspect.aisi.org.uk/dataframe.html) functions for reading dataframes from log files.
- Web Search: Added provider for [Tavily](https://inspect.aisi.org.uk/tools-standard.html#tavily-provider) Research API.
- Multiple Choice: `max_tokens` option to control tokens used for `generate()`.
- Don't enforce sample `working_limit` after solvers have completed executing (matching behavior of other sample limits).
- Only pass `user` parameter on to sandboxes if is not `None` (eases compatibility with older sandbox providers).
- Anthropic: Retry when `type` in the error message body is "overloaded_error". 
- Agent Bridge: Compatibility with `request()` method in v1.78.0 of `openai` package (now the minimum required version).
- Model Context Protocol: Update to typing changes made in v1.8.0 of `mcp` package (now the minimum required version).
- TaskState: `input_text` and `user_prompt` properties now read the last rather than first user message.
- Inspect View: Properly display 'more' options when content is collapsed.
- Inspect View: Fix issue that prevented filtering of sample list when viewing a running evaluation.
- Inspect View: Fix selection of specific metrics within scorers when a scorer produces more than one metric.
- Ignore OSError that occurs while rotating trace files.
- Restore logging `metadata` from `TaskState` rather than from `Sample`.
- Bugfix: Restore ability of operator to terminate the current sample in tool call approval.
- Bugfix: Ensure that "init" span is exited in the same async context when sandbox connection errors occur.
- Bugfix: Protect against no `thought` argument being passed to `think()` tool.
- Bugfix: Correct handling of `text_editor()` tool for Claude Sonnet 3.5.

## v0.3.94 (06 May 2025)

- [span()](https://inspect.aisi.org.uk/agent-custom.html#grouping-with-spans) function for grouping transcript events.
- [collect()](https://inspect.aisi.org.uk/agent-custom.html#grouping-with-spans) function for enclosing parallel tasks in spans.
- [Event tree](https://inspect.aisi.org.uk/reference/inspect_ai.log.html#event-tree) functions for organising transcript events into a tree of spans.
- `inspect log convert` now always fully re-writes log files even of the same format (so that e.g. sample summaries always exist in the converted logs).
- React agent: `answer_only` and `answer_delimiter` to control how submitted answers are reflected in the assistant message content. 
- Python tool: Execute using a bash login shell for consistency of Python versions across `bash()` and `python()` tools.
- Task display: Realtime display of events that occur within tool calls and subtasks.
- Multiple choice: Support for more than 26 choices.
- Bugfix: Ensure that each MCP server gets its own cached tool list.

## v0.3.93 (01 May 2025)

- [Scoped Limits](https://inspect.aisi.org.uk/errors-and-limits.html#scoped-limits) for enforcing token and message limits using a context manager.
- [Agent Limits](https://inspect.aisi.org.uk/errors-and-limits.html#agent-limits) for enforcing token and message limits for agent execution.
- Enhanced `bash_session()` tool to provide richer interface to model and to support interactive sessions (e.g. logging in to a remote server).
- [read_eval_log_sample_summaries()](https://inspect.aisi.org.uk/eval-logs.html#summaries) function for reading sample summaries (including scoring) from eval logs.
- Updated [vLLM](https://inspect.aisi.org.uk/providers.html#vllm) provider to use local server rather than in process `vllm` package (improved concurrency and resource utilization).
- New [SGLang](https://inspect.aisi.org.uk/providers.html#sglang) provider (using similar local server architecture as vLLM provider).
- Anthropic: Added `streaming` model argument to control whether streaming API is used (by default, streams when using extended thinking).
- `--sample-id` option can now include task prefixes (e.g. `--sample-id=popularity:10,security:5)`).
- Improved write performance for realtime event logging.
- `--no-log-realtime` option for disabling realtime event logging (live viewing of logs is disabled when this is specified).
- Packaging: Exclude `_resources` directories from package (reduces pressure on path lengths for Windows).
- Inspect View: Split info tab into task, models, and info for improved layout.
- Bugfix: Avoid validation errors when loading old log files which contain "output_limit" tool errors.

## v0.3.92 (26 April 2025)

- OpenAI: In responses API, don't pass back assistant output that wasn't part of the output included in the server response (e.g. output generated from a call to a `submit()` tool).
- Bugfix: Correctly pass tool arguments back to model for OpenAI responses API.

## v0.3.91 (26 April 2025)

- Support for using tools from [Model Context Protocol](https://inspect.aisi.org.uk/tools-mcp.html) providers.
- New [retry_on_error](https://inspect.aisi.org.uk/errors-and-limits.html#sample-retries) option to enable sample level retry of errors (retries occur immediately rather than waiting until the next full eval retry).
- OpenAI: [reasoning_summary](https://inspect.aisi.org.uk/reasoning.html#reasoning-history) generation option for reasoning models.
- OpenAI: `responses_store` model argument to control whether the `store` option is enabled (it is enabled by default for reasoning models to support reasoning playback).
- OpenAI: Support for [flex processing](https://inspect.aisi.org.uk/providers.html#flex-processing), which provides lower inference costs in exchange for slower response times and occasional resource unavailability (added in v1.75.0, which is now required).
- OpenAI: Responses API is now used by default for all reasoning models.
- OpenAI: Automatically alias reserved internal tool names (e.g. `python`) for responses API.
- Anthropic: Warn only once if unable to call count_tokens() for a model.
- Google: Update to 1.12.1 of `google-genai` (which is now required).
- Google: Support for `reasoning_tokens` option for Gemini 2.5 models.
- Grok: Support for `reasoning_effort` option and capturing reasoning content.
- OpenRouter: Forward `reasoning_effort` and `reasoning_tokens` to `reasoning` field.
- Model API: `ToolSource` for dynamic tools inputs (can be used in calls to `model.generate()` and `execute_tools()`)
- ReAct Agent: Ability to fully repleace the default `submit()` tool.
- Human Agent: Added `user` parameter for running the human agent cli as a given user.
- Scoring: Support for multimodal inputs to `model_graded_qa()` and `model_graded_fact()`.
- Scoring: Handle parsing unicode fractions when evaluating numeric input for `match()` scorer.
- Scoring: Add `sample_metadata_as()` method to `SampleScore`.
- Sandbox API: Added `user` parameter to `connection()` method for getting connection details for a given user.
- Docker: Register samples for cleanup immediately (so they are still cleaned up even if interrupted during startup).
- Docker: Support sample metadata interpolation for image names in compose files. 
- Tool calling: Support for additional types (`datetime`, `date`, `time`, and `Set`)
- Log API: Functions for reading/writing eval logs can now take a `Path`.
- Registry: Evaluate string annotations when creating registry objects. 
- Error handling: Added `--traceback-locals` CLI option to print values of local variables in tracebacks.
- Error handling: Fully unwrap inner errors from exception groups for reporting.
- Inspect View: Support for viewing logs in Google Cloud Storage (gc://).
- Inspect View: Improved display of reasoning blocks.
- Inspect View: Improved display and layout of transcript and events.
- Inspect View: Improved Tool input and output display.
- Inspect View: Improved display of sample input, target, answer, and scoring information (improve column width behavior).
- Inspect View: Add support for linking to logs, specific log tabs, individual samples, and sample tabs within samples.
- Inspect View: Collapse sample init view by default.
- Inspect: Properly store and restore NaN values when viewing logs in VSCode.
- Documentation: Update tutorial to use HuggingFaceH4/MATH-500 as math dataset.
- Documentation: Add scorer.py example that uses the expression_equivalence custom scorer from the tutorial.
- Bugfix: Correct parsing of `CUDA_VISIBLE_DEVICES` environment variable for vLLM provider
- Bugfix: Don't require saved response message id for openai assistant messages.
- Bugfix: Don't show empty `<think>` tag in conversation view if there is no reasoning content.
- Bugfix: Properly handle multiple reasoning blocks and empty reasoning summaries in OpenAI responses API.
- Bugfix: Tolerate assistant messages with no internal representation in Open AI responses API.
- Bugifx: Correct reporting of seconds until next retry for model generate calls.

## v0.3.90 (21 April 2025)

- Inspect View: Collapse user messages after 15 lines by default.
- Inspect View: Improved spacing between transcript events.
- Bugfix: Prevent duplicate sample init events in transcript.
- Bugfix: Properly collapse initialization events in the transcript.
- Bugfix: Properly pre-wrap source code in the transcript.

## v0.3.89 (17 April 2025)

- [Model Roles](https://inspect.aisi.org.uk/models.html#model-roles) for creating aliases to models used in a task (e.g. "grader", "red_team", "blue_team", etc.)
- New [openai-api](https://inspect.aisi.org.uk/providers.html#openai-api) model provider for interfacing with arbitrary services that have Open AI API compatible endpoints.
- ReAct Agent: [truncation](https://inspect.aisi.org.uk/agents.html#truncation) option to trim conversation messages when the model context window is exceeded.
- ReAct Agent: Improve default `on_continue` message, including using a dynamic name for the submit tool.
- Agent Bridge: Add `metadata` field to bridge input for backward compatibility with solver-based bridge.
- Added `default` argument to `get_model()` to explicitly specify a fallback model if the specified model isn't found.
- Approval: Approvers now take `history` argument (rather than `TaskState`) to better handle agent conversation state.
- Anthropic: Update string matching to correctly handle BadRequestErrors related to prompt + max_tokens being too long.
- Google: Return "(no content)" when a generate call results in no completion choices.
- CloudFlare: Use OpenAI compatible REST endpoint for interface to models.
- Azure AI: Use `2025-03-01-preview` as default API version if none explicitly specified.
- Model API: `trim_messages()` function for pruning messages to fit within model context windows.
- Model API: Improved detection of context window overflow for Grok, Groq, and CloudFlare.
- Task Display: Show both provider and model name when concurrency context is not shared across all models for a given provider.
- Registry: Exported `registry_create()` function for dynamic creation of registry objects (e.g. `@task`, `@solver`, etc.).
- Remove `chdir` option from `@task` (tasks can no longer change their working directory during execution).
- `INSPECT_EVAL_LOG_FILE_PATTERN` environment variable for setting the eval log file pattern.
- Bugfix: Eval retry now works correctly for models with a service prefix (e.g. `openai/azure/model-name`).
- Bugfix: Correctly resolve approvers in the same source file as tasks. 
- Bugfix: Ensure agent decorator resolves string annotations from `__future__` as needed.
- Bugfix: Correctly handle string `dict` keys that are numeric in store diffs.

## v0.3.88 (11 April 2025)

- Tools: Restore formerly required (but now deprecated) `type` field to `ToolCall`.
- Approval: Raise operator limit exceeded error for tool approval termination action.
- Anthropic: Don't include side count of `reasoning_tokens` in `total_tokens` (they are already included).
- Anthropic: Update string matching to correctly handle BadRequestErrors related to prompts being too long.

## v0.3.87 (10 April 2025)

- Eval: Fix an error when attempting to display realtime metrics for an evaluation.
- Log Viewer: Fix an error when displaying a running log with a null metric value.

## v0.3.86 (09 April 2025)

- Open AI: Treat `UnprocessableEntityError` as bad request so we can include the request payload in the error message.
- Eval Retry: Correctly restore model-specific generation config on retry.
- Inspect View: Resolve sample attachments before including in realtime event stream.
- Bugfix: Properly handle special characters in IDs during event database cleanup.

## v0.3.85 (08 April 2025)

- Remove support for `goodfire` model provider (dependency conflicts).
- React Agent: Enable specification of `description` without `name`.

## v0.3.84 (07 April 2025)

- Bugfix: Suppress link click behavior in vscode links.

## v0.3.83 (07 April 2025)

- Inspect View: [Live updates](https://inspect.aisi.org.uk/log-viewer.html#live-view) to running evaluation logs.
- [Agent](https://inspect.aisi.org.uk/agents.html) protocol and [inspect_ai.agent](https://inspect.aisi.org.uk/reference/inspect_ai.agent.html) module with new system for creating, composing, and executing agents.
- Scoring: New [grouped()](https://inspect.aisi.org.uk/scoring.html#metric-grouping) metric wrapper function, which applies a given metric to subgroups of samples defined by a key in sample metadata.
- Basic Agent: New `submit_append` option to append the submit tool output to the completion rather than replacing the completion (note that the new `react()` agent appends by default).
- Model API: New [execute_tools()](https://inspect.aisi.org.uk/reference/inspect_ai.model.html#execute_tools) function (replaces deprecated `call_tools()` function) which handles agent handoffs that occur during tool calling.
- Model API: `generate_loop()` method for calling generate with a tool use loop.
- Model API: Provide optional sync context manager for `Model` (works only with providers that don't require an async close).
- Anthropic: Add support for `tool_choice="none"` (added in v0.49.0, which is now required).
- Together AI: Updated `logprobs` to pass `1` rather than `True` (protocol change).
- Tools: `bash_session()` and `web_browser()` now create a distinct sandbox process each time they are instantiated.
- Computer Tool: Support for use of the native Open AI computer tool (available in the model `openai/computer-use-preview`)
- Task API: `task_with()` and `tool_with()` no longer copy the input task or tool (rather, they modify it in place and return it).
- Eval Set: Resolve tasks before each pass (ensure that each pass runs against an entirely new task instance).
- Eval Retry: Ability to retry any task in the registry, even if it has a custom `name` (save `registry_name` separately).
- Human Agent: Start task with clock paused and then automatically start it on container logins.
- Typed Store: `instance` option for `store_as()` for using multiple instances of a `StoreModel` within a sample.
- Typed Store: Raise error if attempting to embed a `StoreModel` within another `StoreModel`.
- Sandbox: New `sandbox_default()` context manager for temporarily changing the default sandbox.
- Docker: `write_file()` function now gracefully handles larger input file sizes (was failing on files > 2MB).
- Docker: Prevent low timeout values (e.g. 1 second) from disabling timeout entirely when they are retried.
- Display: Print warnings after task summaries for improved visibility.
- Inspect View: Fallback to content range request if initial HEAD request fails.
- Inspect View: Improve error message when view bundles are server from incompatible servers.
- Inspect View: Render messages in `user` and `assistant` solver events.
- Inspect View: Improved support for display of nested arrays.
- Inspect View: Improved rendering of complex scores and metrics.
- Inspect View: Properly handle filtering of dictionary scores.
- Inspect View: Render math in model input and output using katex.
- Inspect View: Improve sample score rendering (single scoring tab with scores rendered in a table).
- Inspect View: Improve sample count display in sample list footer.
- Inspect View: Properly refresh running evals when restoring from being backgrounded.
- Bugfix: Support for calling the `score()` function within Jupyter notebooks.
- Bugfix: Handle process lookup errors that can occur during timeout race conditions.
- Bugfix: Correctly capture and return logs from `eval()` when a cancellation occurs.
- Bugfix: Correctly handle custom `api_version` model argument for OpenAI on Azure.
- Bugfix: Correct handling for `None` passed to tool call by model for optional parameters.
- Bugfix: Cleanup automatically created `.compose.yml` when not in working directory.
- Bugfix: Prevent exception when navigating to sample that no longer exists in running samples display.

## v0.3.82 (02 April 2025)

- Bugfix: Correct handling of backward compatibility for inspect-web-browser-tool image.
- Bugfix: Eval now properly exits when `max_tasks` is greater than total tasks

## v0.3.81 (30 March 2025)

- Requirements: Temporarily upper-bound `rich` to < 14.0.0 to workaround issue.

## v0.3.80 (30 March 2025)

- Google: Compatibility with httpx client in `google-genai` >= 1.8.0 (which is now required).
- Mistral: Compatibility with tool call schema for `mistralai` >= v1.6.0 (which is now required).
- Inspect View: Correctly parse NaN values (use JSON5 for all JSON parsing)

## v0.3.79 (26 March 2025)

- Google: Compatibility with v1.7 of google-genai package (create client per-generate request)
- Bugfix: Properly record scorer and metrics when there are multiple tasks run in an eval.

## v0.3.78 (25 March 2025)

- OpenAI: Ensure that assistant messages always have the `msg_` prefix in responses API.

## v0.3.77 (25 March 2025)

- New [think()](https://inspect.aisi.org.uk/tools-standard.html#sec-think) tool that provides models with the ability to include an additional thinking step.
- OpenAI: Support for the new [Responses API](https://inspect.ai-safety-institute.org.uk/providers.html#responses-api) and [o1-pro](https://platform.openai.com/docs/models/o1-pro) models.
- OpenAI: Remove base64-encoded audio content from API call JSON in ModelEvent.
- AzureAI: Support for use of native [OpenAI](https://inspect.ai-safety-institute.org.uk/providers.html#openai-on-azure) and [Mistral](https://inspect.ai-safety-institute.org.uk/providers.html#mistral-on-azure-ai) clients using service qualifiers (e.g. `openai/azure/gpt-4o-mini` or `mistral/azure/Mistral-Large-2411`). 
- OpenRouter: Handle "error" field in response object and retry for empty responses.
- Added `--metadata` option to eval for associating metadata with eval runs.
- Task display: Show reasoning tokens for models that report them.
- Anthropic: Include reasoning tokens in computation of total tokens
- Inspect View: Properly wrap tool input for non-code inputs like `think`.

## v0.3.76 (23 March 2025)

- [bash_session()](https://inspect.ai-safety-institute.org.uk/tools-standard.html#sec-bash-session) tool for creating a stateful bash shell that retains its state across calls from the model.
- [text_editor()](https://inspect.ai-safety-institute.org.uk/tools-standard.html#sec-text-editor) tool which enables viewing, creating and editing text files.
- Structured Output: Properly handle Pydantic BaseModel that contains other BaseModel definitions in its schema.
- OpenAI: Support for .wav files in audio inputs for gpt-4o-audio-preview.
- OpenAI: Strip 'azure' prefix from model_name so that model type checks all work correctly.
- OpenAI: Don't send `reasoning_effort` parameter to o1-preview (as it is not supported).
- Inspect View: Fix error sorting numeric or categorical score results.
- Inspect View: Properly wrap model API call text in the transcript.
- Bugfix: Only initialise display in eval_set if it wasn't initialised from the CLI
- Bugfix: Set the global log level based on the specified Inspect log level.
- Bugfix: Resolve issue when deserialising a SubtaskEvent from a log file which does not have a completed time.
- Bugfix: Fix unnecessary warnings about task arguments.
- Bugfix: When a task does not take a kwargs argument, only warn if the provided argument is not valid.

## v0.3.75 (18 March 2025)

- Model API: Specifying a default model (e.g. `--model`) is no longer required (as some evals have no model or use `get_model()` for model access).
- Tasks can now directly specify a `model`, and model is no longer a required axis for parallel tasks.
- Eval Set: Improved parallelisation in scheduler (all pending tasks are now run together rather than in model groups).
- Don't generate `id` for `ChatMessage` when deserialising (`id` is now `str | None` and is only populated when messages are directly created).
- Log: Support for zip64 extensions required to read some log files that are larger than 4GB.
- Anthropic: Provide `reasoning_tokens` for standard thinking blocks (redacted thinking not counted).
- Google: Improve checking of `APIError` status codes for retry.
- CLI: Added `--env` option for defining environment variables for the duration of the `inspect` process.
- Inspect View: Fix issue generating diffs for nested arrays.
- Inspect View: Fix layout issue with sample error display in sample detail summary.
- Inspect View: Better support large eval files (in excess of 4GB).
- Inspect View: Correctly display 'None' when passed in tool calls.
- Inspect View: Fix 'Access Denied' error when using `inspect view` and viewing the log in a browser.
- Bugfix: Properly handle nested Pydantic models when reading typed store (`store_as()`) from log.
- Bugfix: Enable passing `solver` list to `eval()` (decorate `chain` function with `@solver`).
- Bugfix: Support deserializing custom sandbox configuration objects when said sandbox plugin is not installed.
- Bugfix: Fix error in sample filtering autocomplete (could cause autocomplete to fail and show an error in js console).

## v0.3.74 (15 March 2025)

- Bugfix: Exclude chat message `id` from cache key (fixes regression in model output caching).

## v0.3.73 (14 March 2025)

- Constrain model output to a particular JSON schema using [Structured Output](https://inspect.aisi.org.uk/structured.html) (supported for OpenAI, Google, and Mistral).
- New "HTTP Retries" display (replacing the "HTTP Rate Limits" display) which counts all retries and does so much more consistently and accurately across providers.
- The `ModelAPI` class now has a `should_retry()` method that replaces the deprecated `is_rate_limit()` method.
- The "Generate..." progress message in the Running Samples view now shows the number of retries for the active call to `generate()`.
- New `inspect trace http` command which will show all HTTP requests for a run.
- More consistent use of `max_retries` and `timeout` configuration options. These options now exclusively control Inspect's outer retry handler; model providers use their default behaviour for the inner request, which is typically 2-4 retries and a service-appropriate timeout.
- Improved async implementation using AnyIO (can now optionally run Trio rather than asyncio as the [async backend](https://inspect.aisi.org.uk/parallelism.html#async-backends)).
- Agent Bridge: Correct handling for `tool_choice` option.
- Model API: `ChatMessage` now includes an `id` field (defaults to auto-generated uuid).
- OpenAI: More flexible parsing of content parts (some providers omit the "type" field); support for "reasoning" content parts.
- Anthropic: Retry api connection errors and remote protocol errors that occur during streaming.
- Mistral: Update to new Mistral API (v1.5.1 of `mistralai` is now required).
- Logging: Inspect no longer sets the global log level nor does it allow its own messages to propagate to the global handler (eliminating the possibility of duplicate display). This should improve compatibility with applications that have their own custom logging configured. 
- Tasks: For filesystem based tasks, no longer switch to the task file's directory during execution (directory switching still occurs during task loading). Specify `@task(chdir=True)` to preserve the previous behavior.
- Bugfix: Fix issue with deserializing custom sandbox configuration objects.
- Bugfix: Handle `parallel_tool_calls` correctly for OpenAI models served through Azure.

## v0.3.72 (03 March 2025)

- Computer: Updated tool definition to match improvements in Claude Sonnet 3.7.

## v0.3.71 (01 March 2025)

- Anthropic: Support for [extended thinking](https://inspect.aisi.org.uk/reasoning.html#claude-3.7-sonnet) features of Claude Sonnet 3.7 (minimum version of `anthropic` package bumped to 0.47.1).
- Reasoning: `ContentReasoning` type for representing model reasoning blocks.
- Reasoning: `reasoning_tokens` for setting maximum reasoning tokens (currently only supported by Claude Sonnet 3.7)
- Reasoning: `reasoning_history` can now be specified as "none", "all", "last", or "auto" (which yields a provider specific recommended default).
- Web Browser: [Various improvements](https://github.com/UKGovernmentBEIS/inspect_ai/pull/1314) to performance and robustness along with several bug fixes.
- OpenAI: Provide long connection (reasoning friendly) socket defaults in http client 
- OpenAI: Capture `reasoning_tokens` when reported.
- OpenAI: Retry on rate limit requests with "Request too large".
- OpenAI: Tolerate `None` for assistant content (can happen when there is a refusal).
- Google: Retry requests on more HTTP status codes (selected 400 errors and all 500 errors). 
- Event Log: Add `working_start` attribute to events and `completed` and `working_time` to model, tool, and subtask events.
- Human Agent: Add `task quit` command for giving up on tasks.
- Human Agent: Don't emit sandbox events for human agent
- Inspect View: Improve rendering of JSON within logging events.
- Inspect View: Improve virtualized rendering of Sample List, Sample Transcript, and Sample Messages.
- Task Display: Let plugins display counters ('rich' and 'full' display modes only).
- Inspect View: Fix layout issues with human agent terminal session playback.
- Inspect View: Improve tool input / output appearance when rendered in VSCode.
- Inspect View: Display reasoning tokens in model usage for the samples and for the complete eval.
- Inspect View: Improve model api request / response output when rendered in VSCode.
- Inspect View: Improve rendering of some tool calls in the transcript.
- Bugfix: Fix audio and video inputs for new Google GenAI client.
- Bugfix: Ensure that token limits are not enforced during model graded scoring.
- Bugfix: Catch standard `TimeoutError` for running shell commands in the computer tool container.
- Bugfix: Correct combination of consecutive string based user messages for Anthropic provider.

## v0.3.70 (25 February 2025)

- [working_limit](https://inspect.aisi.org.uk/errors_and_limits.html#working-limit) option for specifying a maximum working time (e.g. model generation, tool calls, etc.) for samples.
- Added `SandboxEvent` to transcript for recording sandbox execution and I/O.
- Sandboxes: `as_type()` function for checked downcasting of `SandboxEnvironment`
- Remove root logging handlers upon Inspect logger initialisation (as they result in lots of log spam if left installed).
- Only explicitly set `state.completed=True` when entering scoring (`basic_agent()` no longer sets `completed` so can be used in longer compositions of solvers).
- Add `uuid` property to `TaskState` and `EvalSample` (globally unique identifier for sample run).
- Add `cleanup` to tasks for executing a function at the end of each sample run.
- Agent `bridge()` is now compatible with the use of a custom `OPENAI_BASE_URL`.
- Mistral: Bump required version of `mistralai` package to 1.5 (required for `working_limit`).
- Truncate tracebacks included in evaluation log to a maximum of 1MB.
- Compatibility with textual version 2.0 (remove upper bound).
- Align with HF datasets `fsspec` version constraints to avoid pip errors when installing alongside `datasets`.
- Bugfix: Fix issue with tools that had an ordinary `dict` as a parameter.
- Bugfix: Print the correct container `sample_id` for `--no-sandbox-cleanup`.

## v0.3.69 (20 February 2025)

- Google provider updated to use the [Google Gen AI SDK](https://googleapis.github.io/python-genai/), which is now the recommended API for Gemini 2.0 models.
- Task display: Use cooperative cancellation for cancel buttons in task display.
- Task display: Print task progress every 5 seconds for 'plain' display mode.
- Task display: Handle click on running samples tab when there is no transcript.
- Docker: Print stderr from `compose up` when no services startup successfully. 
- Docker: Print sample id and epoch for each container when using `--no-sandbox-cleanup`
- Mistral: Create and destroy client within generate.
- Inspect View: Fix display of score dictionaries containing boolean values
- Bugfix: Catch standard `TimeoutError` for subprocess timeouts (ensure kill/cleanup of timed out process).

## v0.3.68 (19 February 2025)

- Task display: Improve spacing/layout of final task display.
- Textual: speicfy broader range of compatible versions (v0.86.2 to v1.0.0)

## v0.3.67 (18 February 2025)

- Memoize calls to `get_model()` so that model instances with the same parameters are cached and re-used (pass `memoize=False` to disable).
- Async context manager for `Model` class for optional scoped usage of model clients.
- New `assistant_message()` solver.
- Prompt templates: Ignore template placeholders that don't map to passed parameters in `prompt_template()`, and system/user/assistant solvers.
- Google: Handle system messages with content lists and input with system but no user messages.
- Google: Ensure that a completion choice is provided even when none are returned by the service.
- Inspect View: Improve the display of subtasks with no inputs or events.
- Inspect View: Fix transcript display of phantom subtask or other phantom events.
- Inspect View: Fix formatting issues in sample error display
- Bugfix: Raise error for empty dataset (rather than providing a dummy sample).
- Bugfix: Specify markup=False for textual static controls (stricter parser in textual 2.0 leading to exceptions).
- Bugfix: Temporarily pin to textual==1.0.0 while they chase all of their regressions in 2.0

## v0.3.66 (17 February 2025)

- Docker: Correct compose file generation for Dockerfiles w/ custom stem or extension.
- Escape brackets when rendering task config (another textual 2.0 fix)

## v0.3.65 (16 February 2025)

- Compatibility with textual 2.0 (which had several breaking changes).
- Inspect View: Improve scorer display formatting.
- Bugfix: Inspect view now correctly renders arrays with embedded `null` values.
- Bugfix: Inspect view now correctly handles scorers with no metrics.

## v0.3.64 (14 February 2025)

- [Reference documentation](https://inspect.aisi.org.uk/reference/) for Python API and CLI commands.
- Add support for [clustered standard errors](https://inspect.aisi.org.uk/scorers.html#clustered-standard-errors) via a new `cluster` parameter for the `stderr()` metric.
- Improvements to [scoring workflow](https://inspect.aisi.org.uk/scorers.html#sec-scorer-workflow) (`inspect score` command and `score()` function).
- Metrics now take `list[SampleScore]` rather than `list[Score]` (previous signature is deprecated but still works with a warning).
- Use a sample adjustment for the `var()` metric.
- Google: Speculative fix for completion candidates not being returned as a list.
- Python and Bash tools: Add `sandbox` argument for running in non-default sandboxes.
- Transcript: Log `ScoreEvent` (with `intermediate=True`) when the `score()` function is called.
- Transcript: Add `source` field to `InfoEvent` and use it for events logged by the human agent.
- Docker: Support Dockerfiles with `.Dockerfile` extension.
- Docker: Raise error when there is an explicitly configured `container_name` (incompatible with epochs > 1).
- Docker: Dynamically set `compose up` timeout when there are `healthcheck` entries for services.
- Log: Validate that `log_dir` is writeable at startup.
- Log: Write eval config defaults into log file (rather than `None`).
- Bugfix: Always honor level-level-transcript setting for transcript logging.
- Bugfix: Fix some dynamic layout issues for sample sandbox view.

## v0.3.63 (07 February 2025)

- Add [OpenRouter](https://inspect.aisi.org.uk/providers.html#openrouter) model provider.
- Inspect View: Convert codebase from JS/Preact to Typescript/React
- Add `shuffle_choices` to dataset and dataset loading functions. Deprecate `shuffle` parameter to the `multiple_choice` solver.
- Add `stop_words` param to the `f1` scorer. `stop_words` will be removed from the target and answer during normalization.
- Tools: Handle return of empty list from tool calls.
- Computer: Moved out of beta (i.e. from `inspect_ai.tool.beta` into `inspect_ai.tool`).
- Sandboxes: Docker now uses `tee` for write_file operations.
- Inspect View: Handle Zip64 zip files (for log files greater than 4GB)
- Bugfix: Change `type` parameter of `answer()` to `pattern` to address registry serialisation error.
- Bugfix: Restore printing of request payloads for 400 errors from Anthropic.
- Bugfix: Log transcript event for solver provided scores (improves log viewer display of solver scoring)

## v0.3.62 (03 February 2025)

- Various improvements for [reasoning models](https://github.com/UKGovernmentBEIS/inspect_ai/pull/1229) including extracting reasoning content from assistant messages.
- OpenAI: Handle `reasoning_effort`, `max_tokens`, `temperature`, and `parallel_tool_calls` correctly for o3 models.
- OpenAI: Map some additional 400 status codes to `content_filter` stop reason.
- Anthropic: Handle 413 status code (Payload Too Large) and map to `model_length` StopReason.
- Tasks: Log sample with error prior to raising task-ending exception.
- Python: Enhance prompt to emphasise that it is a script rather than a notebook.
- Computer: Various improvements to image including desktop, python, and VS Code configuration.
- Bugfix: Don't download full log from S3 for header_only reads.

## v0.3.61 (31 January 2025)

- Computer: Enable viewing computer tool's remote mouse cursor via VNC.
- Computer: Disable lock screen on from computer tool reference image.
- Limits: Amend `SampleLimitExceededError` with current `state` so that messages, etc. are preserved when limits are hit.
- Tools: Properly handle image dispatching when multiple tool calls are made by assistant.
- Anthropic: Raise error on 400 status not identified as model_length or content_filter.
- Basic Agent: `incorrect_message` can now optionally be an async function.
- Bugfix: Remove `suffix` from `eval-set` CLI args.
- Bugfix: Only catch `Exception` from sandboxenv_init (allow cancelled to propagate)

## v0.3.60 (29 January 2025)

- [Agent Bridge](https://inspect.aisi.org.uk/agent-bridge.html) for integrating external agent frameworks with Inspect.
- [Goodfire](https://inspect.aisi.org.uk/models.html#goodfire) model provider.
- Add `@wraps` to functions wrapped by Inspect decorators to preserve type information.
- Hugging Face: Add support for stop sequences for HF models.
- Docker: More robust parsing of version strings (handle development versions).
- Vertex: Support for Anthropic models hosted on Vertex.
- OpenAI: Read `refusal` field from assistant message when provided.
- OpenAI: Use qualifiers rather than model args for OpenAI on other providers (`openai/azure`)
- Anthropic: Don't insert '(no content)' into canonical messages list (do only on replay)
- Anthropic: Use qualifiers rather than model args for Anthropic on other providers (`anthropic/bedrock`, `anthropic/vertex`).
- Anthropic: Support for `extra_body` model arg (for adding additional JSON properties to the request)
- Basic Agent: Append `tools` to `state` so that tools added in `init` are preserved.
- Scoring: Always provide half-again the sample time limit for scoring.
- Bugfix: Fix issue w/ approvals for samples with id==0.
- Bugfix: Use "plain" display when running eval_async() outside of eval().
- Bugfix: Fix issue with multiple scorers of the same type in a task.

## v0.3.59 (24 January 2025)

- Beta version of [computer()](https://inspect.aisi.org.uk/tools-standard.html#sec-computer) tool which models with a computer desktop environment.
- `user_message()` solver for appending parameterised user messages.
- `prompt_template()`, `system_message()` and `user_message()` solver now also include the sample `store` in substitution parameters.
- Limits: Enforce token and message limit at lower level (not longer required to check `state.completed` for limit enforcement).
- Limits: Enforce [custom limits](https://inspect.aisi.org.uk/errors-and-limits.html#custom-limit) for samples by raising `SampleLimitExceededError`.
- Tasks: Optional ability for solvers to [yield scores](https://inspect.aisi.org.uk/solvers.html#sec-scoring-in-solvers) for a task.
- Model API: Log model calls that result in bad request errors.
- Tools: `model_input` option that determines how tool call result content is played back to the model.
- Tools: Don't attempt to marshall arguments of dynamic `ToolDef` with `**kwargs: Any` (just pass them through).
- Log warning when a non-fatal sample error occurs (i.e. errors permitted by the `fail_on_error` option) 
- Inspect View: allow filtering samples by compound expressions including multiple scorers. (thanks @andrei-apollo)
- Inspect View: improve rendering performance and stability for the viewer when viewing very large eval logs or samples with a large number of steps.
- Task display: Improved `plain` mode with periodic updates on progress, metrics, etc.
- Google: Update to v0.8.4 of google-generativeai (py.typed support and removal of logprobs generation options)
- Google: Support for string enums (e.g. `Literal["a", "b", "c"])`) in tool function declarations.

## v0.3.58 (16 January 2025)

- Support for [audio and video](https://inspect.aisi.org.uk/multimodal.html) inputs for Open AI and Google Gemini models.
- Task display: Added Timeout Tool button for manually timing out a tool call.
- Task display: Automatically switch to "plain" mode when running in a background thread
- Sandboxes: Setup and initialisation errors are now handled at the sample level.
- Sandboxes: Increase setup script timeout to 5 minutes (from 30 seconds) and do not retry setup scripts (in case they aren't idempotent).
- Sandboxes: Add `timeout_retry` option (defaulting to `True`) to `exec()` function.
- Sandboxes: Add `type` and  optional `container` properties to `SandboxConnection`.
- Docker: Services which exit with status 0 during setup no longer cause an error.
- `task_with()` function for creating task variants.
- Added `--filter` argument to trace CLI commands for filtering on trace log message content.
- Print model conversations to terminal with `--display=conversation` (was formerly `--trace`, which is now deprecated).
- HuggingFace: Support models that don't provide a chat template (e.g. gpt2)
- Eval Set: Ensure that logs with status 'started' are retried.
- Rename the built in `bootstrap_std` metric to `bootstrap_stderr` (deprecate `bootstrap_std`)
- Bugfix: Fix duplication of summaries when eval log file is rewritten.

## v0.3.57 (09 January 2025)

- [Tracing API](https://inspect.aisi.org.uk/tracing.html#tracing-api) for custom trace logging.
- Inspect View: never truncate tool result images and display at default width of 800px.
- Inspect View: display tool error messages in transcript when tool errors occur.
- Inspect View: display any completed samples even if the task fails because of an error
- Inspect View: don't display the 'input' column heading if there isn't an input
- Open AI: Handle additional bad request status codes (mapping them to appropriate `StopReason`)
- Open AI: Use new `max_completion_tokens` option for o1 full.
- Web Browser: raise error when both `error` and `web_at` fields are present in response.
- Sandboxes: Apply dataset filters (limit and sample id) prior to sandbox initialisation.
- Docker: Prevent issue with container/project names that have a trailing underscore. 
- Store: initialise `Store` from existing dictionary.
- Log: provide `metadata_as` and `store_as` typed accessors for sample metadata and store.
- Tool parameters with a default of `None` are now supported.
- More fine graned HTML escaping for sample transcripts displalyed in terminal.
- Bugfix: prevent errors when a state or storage value uses a tilde or slash in the key name.
- Bugfix: Include input in sample summary when the sample input contains a simple string.

## v0.3.56 (01 January 2025)

- [Human Agent](https://inspect.aisi.org.uk/human-agent.html) solver for human baselining of computing tasks.
- [Typed interfaces](https://inspect.aisi.org.uk/typing.html) to `Sample` store and metadata using Pydantic models.
- [Approval policies](https://inspect.aisi.org.uk/approval.html#task-approvers) can now be defined at the `Task` level (`eval` level approval policies take precedence).
- Tools can now return `ContentText` and `ContentImage`.
- Move tool result images into subsequent user messages for models that don't support tools returning images.
- `SandboxConnection` that contains login information from sandboxes.
- `display_type()` function for detecting the current display type (e.g. "full", "rich", etc.)
- Trace: improved handling of `eval()` running in multiple processes at once (trace file per-process)
- Docker: don't apply timeouts to `docker build` and `docker pull` commands.
- Bugfix: fix issue w/ `store.get()` not auto-inserting `default` value.

## v0.3.55 (29 December 2024)

- Bedrock: redact authentication model args from eval logs.
- OpenAI: warn when `temperature` is used with o1 models (as it is not supported).
- Bugfix: spread args for cache trace logging.

## v0.3.54 (26 December 2024)

- [Tracing](https://inspect.aisi.org.uk/tracing.html) for diagnosing runs with unterminated action (e.g. model calls, docker commands, etc.).
- Provide default timeout/retry for docker compose commands to mitigate unreliability in some configurations.
- Switch to sync S3 writes to overcome unreliability observed when using async interface.
- Task display: Added `--no-score-display` option to disable realtime scoring metrics.
- Bugfix: Fix failure to fully clone samples that have message lists as input.
- llama-cpp-python: Support for `logprobs`.

## v0.3.53 (20 December 2024)

- OpenAI: Support for o1 including native tool calling and `reasoning_effort` generation option.
- Task API: Introduce `setup` step that always runs even if `solver` is replaced.
- Bedrock: Support for tool calling on Nova models.
- Bedrock: Support for custom `model_args` passed through to `session.Client`.
- Bedrock: Support for `jpeg` images.
- Bedrock: Correct max_tokens for llama3-8b, llama3-70b models on Bedrock.
- Inspect View: Various improvements to appearance of tool calls in transcript.
- Task display: Ensure that widths of progress elements are kept consistent across tasks.
- Sandboxes: New `max_sandboxes` option for (per-provider) maximum number of running sandboxes.
- Sandboxes: Remove use of aiofiles to mitigate potential for threading deadlocks.
- Concurrency: Do not use `max_tasks` as a lower bound for `max_samples`.
- Log recorder: Always re-open log buffer for `eval` format logs.
- Bugfix: Proper handling of text find for eval raw JSON display
- Bugfix: Correct handling for `--sample-id` integer comparisons.
- Bugfix: Proper removal of model_args with falsey values (explicit check for `None`)
- Bugfix: Properly handle custom metrics that return dictionaries or lists
- Bugfix: Proper sample count display when retrying an evaluation
- Bugfix: Fix inability to define and run tasks in a notebook.

## v0.3.52 (13 December 2024)

- Eval: `--sample-id` option for evaluating specific sample id(s).
- Bedrock: Detect and report HTTP rate limit errors.
- Azure AI: Add `emulate_tools` model arg to force tool emulation (emulation is enabled by default for Llama models).
- Basic Agent: Add `max_tool_output` parameter to override default max tool output from generate config.
- Inspect View: Correct display of sample ID for single sample tasks.
- Trace: Show custom tool views in `--trace` mode.
- Bugfix: Support for dynamic metric names in realtime scoring display.

## v0.3.51 (13 December 2024)

- Bugfix: Task display fails to load when no scorers are defined for a task.

## v0.3.50 (12 December 2024)

- Tools: Improved typing/schema support (unions, optional params, enums).
- Tools: Added `append` argument to `use_tools()` for adding (rather than replacing) the currently available tools.
- Docker sandbox: Streamed reads of stderr/stdout (enabling us to enforce output limits for read_file and exec at the source).
- Sandbox API: Enable passing `BaseModel` types for sandbox `config` (formerly only a file path could be passed).
- Task display: Show all task scores in realtime (expand task progress to see scores).
- Task display: Show completed samples and align progress more closely to completed samples (as opposed to steps).
- Task display: Show sample messages/tokens used (plus limits if specified).
- Task display: Resolve issue where task display would lose mouse input after VS Code reload.
- Datasets: Validate that all IDs in datasets are unique (as several downstream problems occur w/ duplicate IDs).
- Inspect View: Fix issue with incorrectly displayed custom tool views.
- Human approval: Use fullscreen display (makes approval UI async and enables rapid processing of approvals via the `Enter` key).
- Added `input_panel()` API for adding custom panels to the fullscreen task display.
- Log recorder: Methods are now async which will improve performance for fsspec filesystems with async implementations (e.g. S3)
- Log recorder: Improve `.eval` log reading performance for remote filesystem (eagerly fetch log to local buffer).
- Add `token_usage` property to `TaskState` which has current total tokens used across all calls to `generate()` (same value that is used for enforcing token limits).
- Add `time` field to `ModelOutput` that records total time spent within call to ModelAPI `generate()`.
- Web browser: Remove base64 images from web page contents (prevent filling up model context with large images).
- Match scorer: If the target of a match isn’t numeric, ignore the numeric flag and instead use text matching (improved handling for percentages).
- Hugging Face: Support for native HF tool calling for Llama, Mistral, Qwen, and others if they conform to various standard schemas.
- Hugging Face: `tokenizer_call_args` dict to specify custom args during tokenization, such as `max_length` and `truncation`.
- Azure AI: Fix schema validation error that occurred when model API returns `None` for `content`.
- Display: Throttle updating of sample list based on number of samples.
- Display: Add explicit 'ctrl+c' keybinding (as textual now disables this by default).
- Bugfix: Correct rate limit error display when running in fullscreen mode.
- Bugfix: `hf_dataset` now explicitly requires the `split` argument (previously, it would crash when not specified).
- Bugfix: Prevent cascading textual error when an error occurs during task initialisation.
- Bugfix: Correctly restore sample summaries from log file after amend.
- Bugfix: Report errors that occur during task finalisation.
  
## v0.3.49 (03 December 2024)

- Logging: Only call CreateBucket on Amazon S3 when the bucket does not already exist.
- Improve cancellation feedback and prevent multiple cancellations when using fullscreen display.
- Inspect View: Prevent circular reference error when rendering complex tool input.
- Inspect View: Resolve display issue with sorting by sample then epoch.

## v0.3.48 (01 December 2024)

- [Realtime display](https://github.com/UKGovernmentBEIS/inspect_ai/pull/865) of sample transcripts (including ability to cancel running samples).
- Scoring: When using a dictionary to map metrics to score value dictionaries, you may now use globs as keys. See our [scorer documentation](https://inspect.aisi.org.uk/scorers.html#sec-multiple-scorers) for more information.
- `EvalLog` now includes a [location](https://github.com/UKGovernmentBEIS/inspect_ai/pull/872) property indicating where it was read from.
- Use [tool views](https://inspect.aisi.org.uk/approval.html#tool-views) when rendering tool calls in Inspect View.
- Consistent behavior for `max_samples` across sandbox and non-sandbox evals (both now apply `max_samples` per task, formerly evals with sandboxes applied `max_samples` globally).
- Log files now properly deal with scores that produce Nan. (fixes [#834](https://github.com/UKGovernmentBEIS/inspect_ai/issues/834))
- Bash tool: add `--login` option so that e.g. .bashrc is read before executing the command.
- Google: Support for tools/functions that have no parameters.
- Google/Vertex: Support for `logprobs` and other new 1.5 (002 series) options.
- AzureAI: Change default max_tokens for Llama models to 2048 (4096 currently yields an error w/ Llama 3.1).
- Mistral: Various compatibility changes for their client and tool calling implementation.
- Handle exponents in numeric normalisation for match, include, and answer scorers.
- hf_dataset: Added `cached` argument to control whether to use a previously cached version of the dataset if available (defaults to `True`).
- hf_dataset: Added `revision` option to load a specific branch or commit SHA (when using `revision` datasets are always revalidated on Hugging Face, i.e. `cached` is ignored).
- Log viewer: Display sample ids rather than indexes.
- Log viewer: Add timestamps to transcript events.
- Log viewer: Metadata which contains images will now render the images.
- Log viewer: Show custom tool call views in messages display.
- Bugfix: Correctly read and forward image detail property.
- Bugfix: Correct resolution of global eval override of task or sample sandboxes.
- Bugfix: Don't do eval log listing on background threads (s3fs can deadlock when run from multiple threads).

## v0.3.47 (18 November 2024)

- Basic agent: Ensure that the scorer is only run once when max_attempts = 1.
- Basic agent: Support custom function for incorrect_message reply to model.
- Tool calling: Execute multiple tool calls serially (some models assume that multiple calls are executed this way rather than in parallel).
- Google: Combine consecutive tool messages into single content part; ensure no empty text content parts.
- AzureAI: Create and close client with each call to generate (fixes issue w/ using azureai on multiple passes of eval).
- Bedrock: Migrate to the [Converse API](https://docs.aws.amazon.com/bedrock/latest/userguide/conversation-inference-supported-models-features.html), which supports many more features including tool calling and multimodal models.
- Scoring: When using a dictionary to map metrics to score value dictionaries, you may now use globs as keys. See our [scorer documentation](https://inspect.aisi.org.uk/scorers.html#sec-multiple-scorers) for more information.
- Sample limit events will now appear in the transcript if a limit (e.g. message, token, or time limit) halt a sample. The sample list and sample detail also display the limit, if applicable.

## v0.3.46 (12 November 2024)

- [eval](https://inspect.aisi.org.uk/eval-logs.html#sec-log-format) is now the default log format (use `--log-format=json` to use old format).
- Base 64 images are now logged by default for all log formats (disable with `--no-log-images`).
- The log viewer now properly displays sample errors in the sample list for `eval` format log files.
- Improve path handling when using `inspect log convert` to convert a single log file.
- Web browser tool: Subtasks now each have independent web browser sessions.
- Anthropic: Ensure that assistant messages created in generate never have empty content lists.
- Increase sandbox `exec()` output limit from 1 MiB to 10 MiB.

## v0.3.45 (11 November 2024)

- [time_limit](https://inspect.aisi.org.uk/errors_and_limits.html#sample-limits) option for specifying a maximum execution time for samples.
- [read_eval_log_samples()](https://inspect.aisi.org.uk/eval-logs.html#streaming) function for streaming reads of `.eval` log files.
- Mistral: Support for multi-modal models (requires v1.2 of mistralai package).
- Groq: Support for multi-modal models (requires v0.11.0 of groq package).
- AzureAI: Use Model Inference API (preview) for implementation of model client.
- Bedrock: Fix parsing of Bedrock Mistral Large 2407 responses
- Apply standard sample error handling (fail-on-error, etc.) when running scorers.
- Fix issue with correctly logging task_args for eval-set tasks which are interrupted.
- Move `INSPECT_DISABLE_MODEL_API` into `generate()` (as opposed to `get_model()`)
- Always treat `.eval` files as logs (don't apply file name pattern restrictions as we do with `.json`).
- Log model calls when model providers return bad request errors
- Better lay out large numbers of configuration and parameters when displaying log files.
- The log viewer now properly displays sample scores for running tasks.
- Add `metadata` field to `ModelOutput` and provide various fields for the Groq provider.

## v0.3.44 (04 November 2024)

- Revert change to single epoch reducer behavior (regressed some scoring scenarios).

## v0.3.43 (04 November 2024)

- New binary [log format](https://inspect.aisi.org.uk/eval-logs.html#sec-log-format) which yields substantial size and speed improvements (JSON format log files are still fully supported and utilities for converting between the formats are provided).
- [Grok](https://docs.x.ai/) model provider.
- [llama-cpp-python](https://llama-cpp-python.readthedocs.io/en/latest/) local model provider.
- Extensions: correctly load extensions in packages where package name differs from dist name.
- Added `--model-config`, `--task-config`, and `--solver-config` CLI arguments for specifying model, task, and solver args using a JSON or YAML config file.
- View: properly render complex score objects in transcript.
- Write custom tool call views into transcript for use by Inspect View.
- Use `casefold()` for case-insensitive compare in `includes()`, `match()`, `exact()`, and `f1()` scorers.
- OpenAI: eliminate use of `strict` tool calling (sporadically supported across models and we already internally validate).
- Mistral: fix bug where base_url was not respected when passing both an api_key and base_url.
- Don't include package scope for task name part of log files.
- Improve performance of write_file for Docker sandboxes.
- Use user_data_dir rather than user_runtime_dir for view notifications.
- Implement `read_eval_log_sample()` for JSON log files.
- Log the list of dataset sample IDs.
- Limit `SandboxEnvironment.exec()` output streams to 1 MiB. Limit `SandboxEnvironment.read_file()` to 100 MiB.
- Add `INSPECT_DISABLE_MODEL_API` environment variable for disabling all Model APIs save for mockllm.
- Add optional `tool_call_id` param to `ModelOutput.for_tool_call()`.
- Support all JSON and CSV dataset arguments in `file_dataset()` function.

## v0.3.42 (23 October 2024)

- [ToolDef](https://inspect.aisi.org.uk/tools-custom.html#sec-dynamic-tools) class for dynamically creating tool definitions.
- Added `--tags` option to eval for tagging evaluation runs.
- Added APIs for accessing sample event transcripts and for creating and resolving attachments for larger content items.
- Cleanup Docker Containers immediately for samples with errors.
- Support Dockerfile as config path for Docker sandboxes (previously only supported compose files).
- Anthropic: remove stock tool use chain of thought prompt (many Anthropic models now do this internally, in other cases its better for this to be explicit rather than implicit).
- Anthropic: ensure that we never send empty text content to the API.
- Google: compatibility with google-generativeai v0.8.3
- Llama: remove extraneous <|start_header_id|>assistant<|end_header_id|> if it appears in an assistant message.
- OpenAI: Remove tool call id in user message reporting tool calls to o1- models.
- Use Dockerhub aisiuk/inspect-web-browser-tool image for web browser tool.
- Use ParamSpec to capture types of decorated solvers, tools, scorers, and metrics.
- Support INSPECT_EVAL_MODEL_ARGS environment variable for calls to `eval()`.
- Requirements: add lower bounds to various dependencies based on usage, compatibility, and stability.
- Added `include_history` option to model graded scorers to optionally include the full chat history in the presented question.
- Added `delimiter` option to `csv_dataset()` (defaults to ",")
- Improve answer detection in multiple choice scorer.
- Open log files in binary mode when reading headers (fixes ijson deprecation warning).
- Capture `list` and `dict` of registry objects when logging `plan`.
- Add `model_usage` field to `EvalSample` to record token usage by model for each sample.
- Correct directory handling for tasks that are imported as local (non-package) modules.
- Basic agent: terminate agent loop when the context window is exceeded.
- Call tools sequentially when they have opted out of parallel calling.
- Inspect view bundle: support for bundling directories with nested subdirectories.
- Bugfix: strip protocol prefix when resolving eval event content
- Bugfix: switch to run directory when running multiple tasks with the same run directory.
- Bugfix: ensure that log directories don't end in forward/back slash.

## v0.3.41 (11 October 2024)

- [Approval mode](https://inspect.aisi.org.uk/approval.html) for extensible approvals of tool calls (human and auto-approvers built in,  arbitrary other approval schemes via extensions).
- [Trace mode](https://inspect.aisi.org.uk/interactivity.html#sec-trace-mode) for printing model interactions to the terminal.
- Add `as_dict()` utility method to `Score`
- [Sample limits](https://inspect.aisi.org.uk/errors_and_limits.html#sample-limits) (`token_limit` and `message_limit`) for capping the number of tokens or messages used per sample ( `message_limit` replaces deprecated `max_messages`).
- Add `metadata` field to `Task` and record in log `EvalSpec`.
- Include datetime and level in file logger.
- Correct llama3 and o1 tool calling when empty arguments passed.
- Allow resolution of any sandbox name when there is only a single environment.
- Introduce `--log-level-transcript` option for separate control of log entries recorded in the eval log file
- Improve mime type detection for image content encoding (fixes issues w/ webp images).
- Fix memory leak in Inspect View worker-based JSON parsing.
- Add `fail_on_error` option for `eval_retry()` and `inspect eval-retry`.
- Defer resolving helper models in `self_critique()` and `model_graded_qa()`.
- Fix Docker relative path resolution on Windows (use PurePosixPath not Path)
- Restore support for `--port` and `--host` on Inspect View.

## v0.3.40 (6 October 2024)

- Add `interactive` option to `web_browser()` for disabling interactive tools (clicking, typing, and submitting forms).
- Provide token usage and raw model API calls for OpenAI o1-preview.
- Add support for reading CSV files of dialect 'excel-tab'.
- Improve prompting for Python tool to emphasise the need to print output.
- For `basic_agent()`, defer to task `max_messages` if none is specified for the agent (default to 50 is the task does not specify `max_messages`).
- Add optional `content` parameter to `ModelOutput.for_tool_call()`.
- Display total samples in Inspect View
- Prune `sample_reductions` when returning eval logs with `header_only=True`.
- Improved error message for undecorated solvers.
- For simple matching scorers, only include explanation if it differs from answer.

## v0.3.39 (3 October 2024)

- The sample transcript will now display the target for scoring in the Score Event (for newly run evaluations).
- Provide setter for `max_messages` on `TaskState`.
- Provide `max_messages` option for `basic_agent()` (defaulting to 50) and use it rather than any task `max_messages` defined.
- Improved implementation of disabling parallel tool calling (also fixes a transcript issue introduced by the original implementation).
- Improve quality of error messages when a model API key environment variable is missing.
- Improve prompting around letting the model know it should not attempt parallel web browser calls.

## v0.3.38 (3 October 2024)

- Rename `web_browser_tools()` to `web_browser()`, and don't export individual web browsing tools.
- Add `parallel` option to `@tool` decorator and specify `parallel=False` for web browsing tools.
- Improve prompting for web browser tools using more explicit examples.
- Improve prompting for `</tool_call>` end sequence for Llama models.
- Fix issue with failure to execute sample setup scripts.

## v0.3.37 (2 October 2024)

- Move evals into [inspect_evals](https://github.com/UKGovernmentBEIS/inspect_evals) package.

## v0.3.36 (2 October 2024)

- [Web Browser](https://inspect.aisi.org.uk/tools-standard.html#sec-web-browser) tool which provides a headless Chromium browser that supports navigation, history, and mouse/keyboard interactions.
- `auto_id` option for dataset readers to assign an auto-incrementing ID to records.
- Task args: don't attempt to serialise registry objects that don't have captured parameters.

## v0.3.35 (1 October 2024)

- Catch o1-preview "invalid_prompt" exception and convert to normal content_filter refusal.
- Terminate timed out subprocesses.
- Support 'anthropoic/bedrock/' service prefix for Anthropic models hosted on AWS Bedrock.
- Change score reducer behavior to always reduce score metadata to the value of the `metadata` field in the first epoch
- Improve task termination message (provide eval-retry prompt for tasks published in packages)
- Preserve type for functions decorated with `@task`.
- Various improvements to layout and display for Inspect View transcript.

## v0.3.34 (30 September 2024)

- Support for `max_tokens` on OpenAI o1 models (map to `max_completion_tokens`).
- Fix regression of log and debug options on `inspect view`
- Improved focus management for Inspect View
- Raise error if `epochs` is less than 1
- Improve code parsing for HumanEval (compatibility with Llama model output)

## v0.3.33 (30 September 2024)

- StopReason: Added "model_length" for exceeding token window and renamed "length" to "max_tokens".
- Capture solver input params for subtasks created by `fork()`.
- Option to disable ANSI terminal output with `--no-ansi` or `INSPECT_NO_ANSI`
- Add chain of thought option to `multiple_choice()` and export `MultipleChoiceTemplate` enumeration
- Allow Docker sandboxes configured with `x-default` to be referred to by their declared service name.
- Improved error messages for Docker sandbox initialisation.
- Improve legibility of Docker sandbox log entries (join rather than displaying as array)
- Display user message immediately proceeding assistant message in model call transcripts.
- Display images created by tool calls in the Viewer.
- Fix duplicated tool call output display in Viewer for Gemini and Llama models.
- Require a `max_messages` for use of `basic_agent()` (as without it, the agent could end up in an infinite loop).
- Load extension entrypoints per-package (prevent unnecessary imports from packages not being referenced).
- Track sample task state in solver decorator rather than solver transcript.
- Display solver input parameters for forked subtasks.
- Improvements to docker compose down cleanup: timeout, survive missing compose files.
- Always produce epoch sample reductions even when there is only a single epoch.
- Scores produced after being reduced retain `answer`, `explanation`, and `metadata` only if equal across all epochs.

## v0.3.32 (25 September 2024)

- Fix issue w/ subtasks not getting a fresh store() (regression from introduction of `fork()` in v0.3.30)
- Fix issue w/ subtasks that return None invalidating the log file.
- Make subtasks collapsible in Inspect View.
- Improved error reporting for missing `web_search()` provider environment variables.

## v0.3.31 (24 September 2024)

- Deprecated `Plan` in favor of `Solver` (with `chain()` function to compose multiple solvers).
- Added `max_tool_output` generation option (defaults to 16KB).
- Improve performance of `header_only` log reading (switch from json-stream to ijson).
- Add support for 0 retries to `eval-set` (run a single `eval` then stop).
- Tool calling fixes for update to Mistral v1.1. client.
- Always show `epochs` in task status (formerly wasn't included for multiple task display)
- Render transcript `info()` strings as markdown
- Eliminate log spam from spurious grpc fork message.
- Fix issue with hf_dataset shuffle=True not actually shuffling.
- Improved error handling when loading invalid setuptools entrypoints.
- Don't catch TypeError when calling tools (we now handle this in other ways)

## v0.3.30 (18 September 2024)

- Added `fork()` function to fork a `TaskState` and evaluate it against multiple solvers in parallel.
- Ensure that Scores produced after being reduced still retain `answer`, `explanation`, and `metadata`.
- Fix error when running `inspect info log-types`
- Improve scorer names imported from modules by not including the the module names.
- Don't mark messages read from cache with source="cache" (as this breaks the cache key)
- Add `cache` argument to `basic_agent()` for specifying cache policy for the agent.
- Add `cache` field to `ModelEvent` to track cache reads and writes.
- Compatibility with Mistral v1.1 client (now required for Mistral).
- Catch and propagate Anthropic content filter exceptions as normal "content_filter" responses.
- Fix issue with failure to report metrics if all samples had a score value of 0.
- Improve concurrency of Bedrock models by using aioboto3.
- Added [SWE Bench](https://github.com/UKGovernmentBEIS/inspect_evals/tree/main/src/inspect_evals/swe_bench), [GAIA](https://github.com/UKGovernmentBEIS/inspect_evals/tree/main/src/inspect_evals/gaia), and [GDM CTF](https://github.com/UKGovernmentBEIS/inspect_evals/tree/main/src/inspect_evals/gdm_capabilities/in_house_ctf) evals.

## v0.3.29 (16 September 2024)

- Added `--plan` and `-P` arguments to `eval` and `eval-set` commands for replacing the task default plan with another one.
- Improved support for eval retries when calling `eval()` or `eval_set()` with a `plan` argument.
- Don't log base64 images by default (re-enable logging with `--log-images`).
- Provide unique tool id when parsing tool calls for models that don't support native tool usage.
- Fix bug that prevented `epoch_reducer` from being used in eval-retry.
- Fix bug that prevented eval() level `epoch` from overriding task level `epoch`.

## v0.3.28 (14 September 2024)

- [basic_agent()](https://inspect.aisi.org.uk/agents.html#sec-basic-agent) that provides a ReAct tool loop with support for retries and encouraging the model to continue if its gives up or gets stuck.
- [score()](https://inspect.aisi.org.uk/solvers.html#sec-scoring-in-solvers) function for accessing scoring logic from within solvers.
- Ability to [publish](https://inspect.aisi.org.uk/log-viewer.html#sec-publishing) a static standalone Inspect View website for a log directory.
- `system_message()` now supports custom parameters and interpolation of `metadata` values from `Sample`.
- `generate()` solver now accepts arbitrary generation config params.
- `use_tools()` now accepts a variadic list of `Tool` in addition to literal `list[Tool]`.
- `bash()` and `python()` tools now have a `user` parameter for choosing an alternate user to run code as.
- `bash()` and `python()` tools now always return stderr and stdout no matter the exit status.
- Support for OpenAI o1-preview and o1-mini models.
- Input event for recording screen input in sample transcripts.
- Record to sample function for CSV and JSON dataset readers can now return multiple samples.
- Added `debug_errors` option to `eval()` to raise task errors (rather than logging them) so they can be debugged.
- Properly support metrics that return a dict or list of values
- Improved display of prerequisite errors when running `eval()` from a script or notebook.
- Fix `eval_set()` issue with cleaning up failed logs on S3.
- Cleanup Docker containers that fail during sample init.
- Add support for computing metrics for both individual keys within a dictionary but also for the dictionary as a whole
- Fix for Vertex tool calling (don't pass 'additionalProperties').
- Added [SQuAD](https://github.com/UKGovernmentBEIS/inspect_evals/tree/main/src/inspect_evals/squad), [AGIEval](https://github.com/UKGovernmentBEIS/inspect_evals/tree/main/src/inspect_evals/agieval), [IFEval](https://github.com/UKGovernmentBEIS/inspect_ai/blob/main/src/inspect_evals/ifeval/), [PubMedQA](https://github.com/UKGovernmentBEIS/inspect_evals/tree/main/src/inspect_evals/pubmedqa), and [MBPP](https://github.com/UKGovernmentBEIS/inspect_evals/tree/main/src/inspect_evals/mbpp) benchmarks.

## v0.3.27 (6 September 2024)

- Fix missing timestamp issue with running `eval_set()` with an S3-backed log directory.
- Correct rounding behavior for `f1()` and `exact()` scorers.
- Correct normalized text comparison for `exact()` scorer.
- Improved appearance and navigation for sample transcript view.
- Added [MathVista](https://github.com/UKGovernmentBEIS/inspect_evals/tree/main/src/inspect_evals/mathvista) benchmark.

## v0.3.26 (6 September 2024)

- [Eval Sets](https://inspect.aisi.org.uk/eval-sets.html) for running groups of tasks with automatic retries.
- [Per-sample](https://inspect.aisi.org.uk/sandboxing.html#sec-per-sample-sandbox) Sandbox environments can now be specified (e.g. allowing for a distinct Dockerfile or Docker compose file for each sample).
- [input_screen()](https://inspect.aisi.org.uk/interactivity.html) context manager to temporarily clear task display for user input.
- Introduce two new scorers, `f1()` (precision and recall in text matching) and `exact()` (whether normalized text matches exactly).
- Task `metrics` now override built in scorer metrics (previously they were merged). This enables improved re-use of existing scorers where they only change required is a different set of metrics.
- `write_log_dir_manifest()` to write a log header manifest for a log directory.
- Relocate `store()` and `@subtask` from solver to utils module; relocate `transcript()` from solver to log module.
- Add optional user parameter to SandboxEnvironment.exec for specifying the user. Currently only DockerSandboxEnvironment is supported.
- Fix issue with resolving Docker configuration files when not running from the task directory.
- Only populate Docker compose config metadata values when they are used in the file.
- Treat Sandbox exec `cwd` that are relative paths as relative to sample working directory.
- Filter base64 encoded images out of model API call logs.
- Raise error when a Solver does not return a TaskState.
- Only run tests that use model APIs when the `--runapi` flag is passed to `pytest` (prevents unintended token usage)
- Remove `chdir` option from `@tasks` (tasks now always chdir during execution).
- Do not process `.env` files in task directories (all required vars should be specified in the global `.env`).
- Only enable `strict` mode for OpenAI tool calls when all function parameters are required.
- Added [MMMU](https://github.com/UKGovernmentBEIS/inspect_evals/tree/main/src/inspect_evals/mmmu), [CommonsenseQA](https://github.com/UKGovernmentBEIS/inspect_evals/tree/main/src/inspect_evals/commonsense_qa), [MMLU-Pro](https://github.com/UKGovernmentBEIS/inspect_evals/tree/main/src/inspect_evals/mmlu_pro), and [XSTest](https://github.com/UKGovernmentBEIS/inspect_evals/tree/main/src/inspect_evals/xstest) benchmarks.

## v0.3.25 (25 August 2024)

- `Store` for manipulating arbitrary sample state from within solvers and tools.
- `Transcripts` for detailed sample level tracking of model and tool calls, state changes, logging, etc.
- `Subtasks` for delegating work to helper models, sub-agents, etc.
- Integration with Anthropic [prompt caching](https://inspect.aisi.org.uk/caching.html#sec-provider-caching).
- [fail_on_error](https://inspect.aisi.org.uk/errors-and-limits.html#failure-threshold) option to tolerate some threshold of sample failures without failing the evaluation.
- Specify `init` value in default Docker compose file so that exit signals are handled correctly (substantially improves container shutdown performance).
- Add `function` field to `ChatMessageTool` to indicate the name of the function called.
- Added [RACE](https://github.com/UKGovernmentBEIS/inspect_evals/tree/main/src/inspect_evals/race-h/) benchmark.

## v0.3.24 (18 August 2024)

- Support for tool calling for Llama 3.1 models on Bedrock.
- Report JSON schema validation errors to model in tool response.
- Support for `strict` mode in OpenAI tool calls (update to v1.40.0 of `openai` package required).

## v0.3.23 (16 August 2024)

- Support for tool calling for Llama 3.1 models on Azure AI and CloudFlare.
- Increase default `max_tokens` from 1024 to 2048.
- Record individual sample reductions along with results for multi-epoch evals.
- Change default to not log base64 encoded versions of images, as this often resulted in extremely large log files (use `--log-images` to opt back in).
- Update to new Mistral API (v1.0.1 of `mistralai` is now required).
- Support for Llama 3.1 models on Amazon Bedrock
- Eliminate Bedrock dependency on anthropic package (unless using an Anthropic model).
- Improved resolution of AWS region for Bedrock (respecting already defined AWS_REGION and AWS_DEFAULT_REGION)
- Fix bug in match scorer whereby numeric values with periods aren't correctly recognized.
- Added [HumanEval](https://github.com/UKGovernmentBEIS/inspect_evals/tree/main/src/inspect_evals/humaneval), [WinoGrande](https://github.com/UKGovernmentBEIS/inspect_evals/tree/main/src/inspect_evals/winogrande) and [Drop](https://github.com/UKGovernmentBEIS/inspect_evals/tree/main/src/inspect_evals/drop) benchmarks.

## v0.3.22 (07 August 2024)

- Fix issue affecting results of `pass_at_{k}` score reducer.

## v0.3.21 (07 August 2024)

- Add `pass_at_{k}` score reducer to compute the probability of at least 1 correct sample given `k` epochs.
- Improved metrics `value_to_float` string conversion (handle numbers, "true", "false", etc.)
- Log viewer: Ctrl/Cmd+F to find text when running in VS Code.
- Set Claude default `max_tokens` to 4096
- Combine user and assistant messages for Vertex models.
- Warn when using the `name` parameter with task created from `@task` decorated function.
- Make sample `metadata` available in prompt, grading, and self-critique templates.
- Retry on several additional OpenAI errors (APIConnectionError | APITimeoutError | InternalServerError)
- Fix a regression which would cause the 'answer' to be improperly recorded when scoring a sample.

## v0.3.20 (03 August 2024)

- `Epochs` data type for specifying epochs and reducers together (deprecated `epochs_reducer` argument).
- Enable customisation of model generation cache dir via `INSPECT_CACHE_DIR` environment variable.
- Use doc comment description rather than `prompt` attribute of `@tool` for descriptions.
- Include examples section from doc comments in tool descriptions.
- Add `tool_with()` function for adapting tools to have varying names and parameter descriptions.
- Improve recording of `@task` arguments so that dynamically created tasks can be retried.
- Only print `eval-retry` message to terminal for filesystem based tasks.
- Enhance Python logger messages to capture more context from the log record.
- Fix an issue that could result in duplicate display of scorers in log view when using multiple epoch reducers.

## v0.3.19 (02 August 2024)

- [vLLM](https://inspect.aisi.org.uk/models.html#sec-vllm) model provider.
- [Groq](https://groq.com/) model provider.
- [Google Vertex](https://inspect.aisi.org.uk/models.html#google-vertex) model provider.
- [Reduce scores](https://inspect.aisi.org.uk/scorers.html##sec-reducing-epoch) in multi-epoch tasks before computing metrics (defaults to averaging sample values).
- Replace the use of the `bootstrap_std` metric with `stderr` for built in scorers (see [rationale](https://inspect.aisi.org.uk/scorers.html#stderr-note) for details).
- Option to write Python logger entries to an [external file](https://inspect.aisi.org.uk/log-viewer.html#sec-external-file).
- Rename `ToolEnvironment` to `SandboxEnvironment` and `tool_environment()` to `sandbox()` (moving the renamed types from `inspect_ai.tool` to `inspect_ai.util`). Existing symbols will continue to work but will print deprecation errors.
- Moved the `bash()`, `python()`, and `web_search()` functions from `inspect_ai.solver` to `inspect_ai.tool`.  Existing symbols will continue to work but will print deprecation errors.
- Enable parallel execution of tasks that share a working directory.
- Add `chdir` option to `@task` to opt-out of changing the working directory during task execution.
- Enable overriding of default safety settings for Google models.
- Use Python type annotations as the first source of type info for tool functions (fallback to docstrings only if necessary)
- Support for richer types (list, TypeDict, dataclass, Pydantic, etc.) in tool calling.
- Change `ToolInfo` parameters to be directly expressed in JSON Schema (making it much easier to pass them to model provider libraries).
- Validate tool call inputs using JSON Schema and report errors to the model.
- Gracefully handle tool calls that include only a single value (rather than a named dict of parameters).
- Support `tool_choice="any"` for OpenAI models (requires >= 1.24.0 of openai package).
- Make multiple tool calls in parallel. Parallel tool calls occur by default for OpenAI, Anthropic, Mistral, and Groq. You can disable this behavior for OpenAI and Groq with `--parallel-tool-calls false`.
- Invoke rate limit retry for OpenAI APITimeoutError (which they have recently begun returning a lot of more of as a result of httpx.ConnectTimeout, which is only 5 seconds by default.).
- Add `cwd` argument to `SandboxEnvironment.exec()`
- Use `tee` rather than `docker cp` for Docker sandbox environment implementation of `write_file()`.
- Handle duplicate tool call ids in Inspect View.
- Handle sorting sample ids of different types in Inspect View.
- Correctly resolve default model based on CLI --model argument.
- Fix issue with propagating API keys to Azure OpenAI provider.
- Add `azure` model arg for OpenAI provider to force binding (or not binding) to the Azure OpenAI back-end.
- Support for Llama 3 models with the Azure AI provider.
- Add `setup` field to `Sample` for providing a per-sample setup script.
- Score multiple choice questions without parsed answers as incorrect (rather than being an error). Llama 3 and 3.1 models especially often fail to yield an answer.
- Read JSON encoded `metadata` field from samples.
- Show task/display progress immediately (rather than waiting for connections to fill).
- Reduce foreground task contention for Inspect View history loading.
- Ability to host standalone version of Inspect View to view single log files.
- Throw `TimeoutError` if a call to `subprocess()` or `sandbox().exec()` times out (formerly a textual error was returned along with a non-zero exit code).
- Validate name passed to `example_dataset()` (and print available example dataset names).
- Resolve relative image paths within Dataset samples against the directory containing the dataset.
- Preserve `tool_error` text for Anthropic tool call responses.
- Fix issue with rate limit reporting being per task not per eval.
- Set maximum rate limit backoff time to 30 minutes
- Retry with exponential backoff for web_search Google provider.

## v0.3.18 (14 July 2024)

- [Multiple Scorers](https://inspect.aisi.org.uk/scorers.html#sec-multiple-scorers) are now supported for evaluation tasks.
- [Multiple Models](https://inspect.aisi.org.uk/parallelism.html#sec-multiple-models) can now be evaluated in parallel by passing a list of models to `eval()`.
- Add `api_key` to `get_model()` for explicitly specifying an API key for a model.
- Improved handling of very large (> 100MB) log files in Inspect View.
- Use `network_mode: none` for disabling networking by default in Docker tool environments.
- Shorten the default shutdown grace period for Docker container cleanup to 1 second.
- Allow sandbox environment providers to specify a default `max_samples` (set to 25 for the Docker provider).
- Prevent concurrent calls to `eval_async()` (unsafe because of need to change directories for tasks). Parallel task evaluation will instead be implemented as a top-level feature of `eval()` and `eval_async()`.
- Match scorers now return answers consistently even when there is no match.
- Relocate tool related types into a new top-level `inspect_ai.tool` module (previous imports still work fow now, but result in a runtime deprecation warning).
- Decouple tools entirely from solvers and task state (previously they had ways to interact with metadata, removing this coupling will enable tool use in lower level interactions with models). Accordingly, the `call_tools()` function now operates directly on messages rather than task state.
- Support token usage for Google models (Inspect now requires `google-generativeai` v0.5.3).

## v0.3.17 (25 June 2024)

- Optional increased control over the tool use loop via the `call_tools()` function and new `tool_calls` parameter for `generate()`.
- New `per_epoch` option for `CachePolicy` to allow caching to ignore epochs.
- Correctly handle `choices` and `files` when converting `Sample` images to base64.

## v0.3.16 (24 June 2024)

-   Various fixes for the use of Docker tool environments on Windows.
-   Ability to disable cleanup of tool environments via `--no-toolenv-cleanup`.
-   New `inspect toolenv cleanup` command for manually cleaning up tool environments.
-   `ToolError` exception type for explicitly raising tool errors to the model. Formerly, any exception would be surfaced as a tool error to the model. Now, the `ToolError` exception is required for reporting to the model (otherwise other exception types go through the call stack and result in an eval error).
-   Resolve `INSPECT_LOG_DIR` in `.env` file relative to `.env` file parent directory.
-   Use `-` for delimiting `--limit` ranges rather than `,`.
-   Use HF model device for generate (compatibility with multi-GPU).

## v0.3.15 (15 June 2024)

-   [Sandbox Environments](https://inspect.aisi.org.uk/sandboxing.html) for executing tool code in a sandbox.
-   [Caching](https://inspect.aisi.org.uk/caching.html) to reduce the number of model API calls made.
-   The `multiple_choice()` solver now has support for questions with multiple correct answers.
-   More fine grained handling of Claude `BadRequestError` (400) errors (which were formerly all treated as content moderation errors).
-   Filter out empty TextBlockParam when playing messages back to Claude.
-   Automatically combine Claude user messages that include tool content.
-   Revert to "auto" rather than "none" after forced tool call.
-   Provide `TaskState.tools` getter/setter (where the setter automatically syncs the system messages to the specified set of tools).
-   The `use_tools()` function now uses the `TaskState.tools` setter, so replaces the current set of tools entirely rather than appending to it.
-   Set `state.completed = False` when `max_messages` is reached.
-   Allow tools to be declared with no parameters.
-   Allow for null `bytes` field in `Logprobs` and `TopLogprobs`.
-   Support all Llama series models on Bedrock.
-   Added `truthfulqa` benchmark.
-   Added `intercode-ctf` example.

## v0.3.14 (04 June 2024)

-   Stream samples to the evaluation log as they are completed (subject to the new `--log-buffer` option). Always write completed samples in the case of an error or cancelled task.
-   New `"cancelled"` status in eval log for tasks interrupted with SIGINT (e.g. Ctrl-C). Logs are now written for cancellations (previously they were not).
-   Default `--max-samples` (maximum concurrent samples) to `--max-connections`, which will result in samples being more frequently completed and written to the log file.
-   For `eval_retry()`, copy previously completed samples in the log file being retried so that work is not unnecessarily repeated.
-   New `inspect eval-retry` command to retry a log file from a task that ended in error or cancellation.
-   New `retryable_eval_logs()` function and `--retryable` option for `inspect list logs` to query for tasks not yet completed within a log directory.
-   Add `shuffled` property to datasets to determine if they were shuffled.
-   Remove unused `extensions` argument from `list_eval_logs()`.

## v0.3.13 (31 May 2024)

-   Bugfix: Inspect view was not reliably updating when new evaluation logs were written.

## v0.3.12 (31 May 2024)

-   Bugfix: `results` was not defined when no scorer was provided resulting in an error being thrown. Fixed by setting `results = EvalResults()` when no scorer is provided.
-   Bugfix: The viewer was not properly handling samples without scores.

## v0.3.11 (30 May 2024)

-   Update to non-beta version of Anthropic tool use (remove legacy xml tools implementation).

## v0.3.10 (29 May 2024)

-   **BREAKING:** The `pattern` scorer has been modified to match against any (or all) regex match groups. This replaces the previous behaviour when there was more than one group, which would only match the second group.
-   Improved performance for Inspect View on very large datasets (virtualized sample list).
-   ToolChoice `any` option to indicate the model should use at least one tool (supported by Anthropic and Mistral, mapped to `auto` for OpenAI).
-   Tool calls can now return a simple scalar or `list[ContentText | ContentImage]`.
-   Support for updated Anthropic tools beta (tool_choice and image tool results).
-   Report tool_error back to model if it provides invalid JSON for tool calls arguments (formerly this halted the entire eval with an error).
-   New `max_samples` option to control how many samples are run in parallel (still defaults to running all samples in parallel).
-   Add `boolq.py` benchmark.
-   Add `piqa.py` benchmark.
-   View: Improved markdown rendering (properly escape reference links).
-   Improved typing for example_dataset function.
-   Setuptools entry point for loading custom model extensions.
-   Break optional `tuple` return out of `ToolResult` type.
-   Bugfix: always read original sample message(s) for `TaskState.input_text`.
-   Bugfix: remove write counter from log (could have resulted in incomplete/invalid logs propagating to the viewer).
-   Bugfix: handle task names that include spaces in log viewer.

## v0.3.9 (14 May 2024)

-   Add `ollama` local model provider.
-   Add `multi_scorer()` and `majority_vote()` functions for combining multiple scorers into a single score.
-   Add support for multiple model graders in `model_graded_qa()`.
-   Raise `TypeError` for solvers and scorers not declared as `async`.
-   Fallback to standard parse if `NaN` or `Inf` is encountered while reading log file header.
-   Remove deprecated support for matching partial model names (e.g. "gpt" or "claude").

## v0.3.8 (07 May 2024)

-   Exclude null config values from listings in log viewer.

## v0.3.7 (07 May 2024)

-   Add support for logprobs to HF provider, and create uniform API for other providers that support logprobs (Together and OpenAI).
-   Provide an option to merge assistant messages and use it for Anthropoic models (as they don't allow consecutive assistant messages).
-   Supporting infrastructure in Inspect CLI for VS Code extension (additional list and info commands).

## v0.3.6 (06 May 2024)

-   Show first log file immediately (don't wait for fetching metadata for other logs)
-   Add `--version` CLI arg and `inspect info version` command for interrogating version and runtime source path.
-   Fix: exclude `null` config values in output from `inspect info log-file`

## v0.3.5 (04 May 2024)

-   Fix issue with logs from S3 buckets in inspect view.
-   Add `sort()` method to `Dataset` (defaults to sorting by sample input length).
-   Improve tokenization for HF provider (left padding, attention mask, and allow for custom chat template)
-   Improve batching for HF provider (generate as soon as queue fills, thread safety for future.set_result).
-   Various improvements to documentation.

## v0.3.4 (01 May 2024)

-   `write_eval_log()` now ignores unserializable objects in metadata fields.
-   `read_eval_log()` now takes a `str` or `FileInfo` (for compatibility w/ list returned from `list_eval_logs()`).
-   Registry name looks are now case sensitive (fixes issue w/ loading tasks w/ mixed case names).
-   Resiliency to Python syntax errors that occur when enumerating tasks in a directory.
-   Do not throw error if unable to parse or load `.ipynb` file due to lack of dependencies (e.g. `nbformat`).
-   Various additions to log viewer display (log file name, dataset/scorer in listing, filter by complex score types).
-   Improvements to markdown rendering in log viewer (don't render intraword underscores, escape html tags).

## v0.3.3 (28 April 2024)

-   `inspect view` command for viewing eval log files.
-   `Score` now has an optional `answer` field, which denotes the answer text extracted from model output.
-   Accuracy metrics now take an optional `ValueToFloat` function for customising how textual values mapped to float.
-   Made `model_graded_qa` more flexible with separate `instruction` template and `grade_pattern`, as well providing `partial_credit` as an option.
-   Modify the default templates for `chain_of_thought()` and `self_critique()` to instruct the model to reply with `ANSWER: $ANSWER` at the end on its own line.
-   Improved numeric extraction for `match(numeric=True)` (better currency and decimal handling).
-   Improve `answer()` patterns so that they detect letter and word answers both within and at the end of model output.
-   `Plan` now has an optional `cleanup` function which can be used to free per-sample resources (e.g. Docker containers) even in the case of an evaluation error.
-   Add `Dataset.filter` method for filtering samples using a predicate.
-   `Dataset` slices (e.g. `dataset[0:100]`) now return a `Dataset` rather than `list[Sample]`.
-   Relative path to `INSPECT_LOG_DIR` in `.env` file is now correctly resolved for execution within subdirectories.
-   `inspect list tasks` and `list_tasks()` now only parse source files (rather than loading them), ensuring that it is fast even for task files that have non-trivial global initialisation.
-   `inspect list logs` and `list_eval_logs()` now enumerate log files recursively by default, and only enumerate json files that match log file naming conventions.
-   Provide `header_only` option for `read_eval_log()` and `inspect info log-file` for bypassing the potentially expensive reading of samples.
-   Provide `filter` option for `list_eval_logs()` to filter based on log file header info (i.e. anything but samples).
-   Added `__main__.py` entry point for invocation via `python3 -m inspect_ai`.
-   Removed prompt and callable from model `ToolDef` (renamed to `ToolInfo`).
-   Fix issue with accesses of `completion` property on `ModelOutput` with no choices.

## v0.3.2 (21 April 2024)

-   Initial release.<|MERGE_RESOLUTION|>--- conflicted
+++ resolved
@@ -1,13 +1,3 @@
-<<<<<<< HEAD
-
-
-## 0.3.120 (07 August 2025)
-
-- OpenAI: Update model version checks for GPT-5.
-- OpenAI: Support for specifying "minimal" for `reasoning_effort`.
-- Bugfix: Conform to breaking changes in `openai` package (1.99.2).
-- Bugfix: Ensure that `sample_shuffle` is `None` (rather than 0) when not specified on the command line.
-=======
 ## Unreleased
 
 - [SambaNova](https://inspect.aisi.org.uk/providers.html#sambanova) model provider.
@@ -16,7 +6,6 @@
 - Google: Ability to specify a custom `GOOGLE_VERTEX_BASE_URL`.
 - OpenAI: Add `background`, `safety_identifier` and `prompt_cache_key` custom model args (bump required version of `openai` package to v1.98).
 - OpenAI: Set `client_timeout` to 900s when flex processing is enabled.
-- OpenAI: Support for specifying "minimal" for `reasoning_effort`.
 - MCP: Support for `mcp_server_http()` (which replaces the deprecated SSE server mode).
 - MCP: Added `authorization` to provide OAuth Bearer token for HTTP based servers.
 - Task display: Sample cancel button now works immediately (no longer needs to wait for a cooperative check).
@@ -32,10 +21,13 @@
 - Bugfix: Update `inspect-tool-support` reference container to support executing tool code with non-root accounts.
 - Bugfix: Correct forwarding of `reasoning_effort` and `reasoning_tokens` for OpenRouter provider.
 - Bugfix: `bridge()` no longer causes a recursion error when running a large number of samples with openai models
+
+## 0.3.120 (07 August 2025)
+
+- OpenAI: Update model version checks for GPT-5.
+- OpenAI: Support for specifying "minimal" for `reasoning_effort`.
+- Bugfix: Conform to breaking changes in `openai` package (1.99.2).
 - Bugfix: Ensure that `sample_shuffle` is `None` (rather than 0) when not specified on the command line.
-- Bugfix: Conform to breaking changes in `openai` package (1.99.2).
-
->>>>>>> 525a5c06
 
 ## 0.3.119 (04 August 2025)
 
