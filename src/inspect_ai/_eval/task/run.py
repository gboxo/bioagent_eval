import asyncio
import contextlib
import sys
from copy import deepcopy
from dataclasses import dataclass, field
from logging import getLogger
from pathlib import PurePath
from typing import Callable, Literal

from typing_extensions import Unpack

from inspect_ai._display import display
from inspect_ai._display._display import (
    TaskCancelled,
    TaskError,
    TaskProfile,
    TaskSuccess,
)
from inspect_ai._util.constants import (
    DEFAULT_EPOCHS,
    DEFAULT_MAX_CONNECTIONS,
    SAMPLE_SUBTASK,
)
from inspect_ai._util.datetime import iso_now
from inspect_ai._util.error import exception_message
from inspect_ai._util.hooks import send_telemetry
from inspect_ai._util.registry import (
    is_registry_object,
    registry_log_name,
)
from inspect_ai._view.view import view_notify_eval
from inspect_ai.dataset import Dataset, Sample
from inspect_ai.log import (
    EvalConfig,
    EvalError,
    EvalLog,
    EvalResults,
    EvalSample,
    EvalStats,
)
from inspect_ai.log._file import eval_log_json
from inspect_ai.log._log import eval_error
from inspect_ai.log._transcript import (
    ErrorEvent,
    SampleInitEvent,
    ScoreEvent,
    transcript,
)
from inspect_ai.model import (
    CachePolicy,
    GenerateConfig,
    GenerateConfigArgs,
    Model,
    ModelAPI,
    ModelName,
)
from inspect_ai.scorer import Scorer, Target
from inspect_ai.scorer._metric import SampleScore
from inspect_ai.scorer._score import init_scoring_context
from inspect_ai.scorer._scorer import unique_scorer_name
from inspect_ai.solver import Generate, Plan, Solver, TaskState
from inspect_ai.solver._task_state import state_jsonable
from inspect_ai.util._subtask import init_subtask

from ..context import init_task_context
from ..task import Task
from .error import SampleErrorHandler
from .generate import task_generate
from .images import samples_with_base64_images, states_with_base64_images
from .log import TaskLogger, collect_eval_data, log_plan
from .results import eval_results
from .rundir import set_task_run_dir
from .sandbox import sandboxenv_context
from .transcript import solver_transcript
from .util import sample_messages, task_run_dir

py_logger = getLogger(__name__)


EvalSampleSource = Callable[[int | str, int], EvalSample | None]


@dataclass
class TaskRunOptions:
    task: Task
    model: Model
    sandbox: tuple[str, str | None] | None
    logger: TaskLogger
    eval_wd: str
    config: EvalConfig = field(default_factory=EvalConfig)
    plan: Plan | Solver | list[Solver] | None = field(default=None)
    score: bool = field(default=True)
    debug_errors: bool = field(default=False)
    sample_source: EvalSampleSource | None = field(default=None)
    sample_semaphore: asyncio.Semaphore | None = field(default=None)
    kwargs: GenerateConfigArgs = field(default_factory=lambda: GenerateConfigArgs())


async def task_run(options: TaskRunOptions) -> EvalLog:
    # destructure options
    task = options.task
    model = options.model
    sandbox = options.sandbox
    logger = options.logger
    eval_wd = options.eval_wd
    config = options.config
    plan = options.plan
    score = options.score
    sample_source = options.sample_source
    sample_semaphore = options.sample_semaphore
    kwargs = options.kwargs

    # resolve default generate_config for task
    generate_config = task.config.merge(GenerateConfigArgs(**kwargs))

    # init task context
    init_task_context(model, generate_config)

    # establish run_dir for duration of execution
    with set_task_run_dir(task_run_dir(task)):
        # track stats and error
        stats = EvalStats(started_at=iso_now())
        error: EvalError | None = None
        cancelled = False

        # handle sample errors (raise as required)
        sample_error_handler = SampleErrorHandler(
            config.fail_on_error, len(task.dataset)
        )

        # resolve some config
        model_name = ModelName(model)
        epochs = config.epochs if config.epochs else DEFAULT_EPOCHS
        sandbox_cleanup = config.sandbox_cleanup is not False
        log_images = config.log_images is True
        log_samples = config.log_samples is not False

        # resolve dataset
        _, samples, states = await resolve_dataset(
            dataset=task.dataset,
            model_name=model_name,
            limit=config.limit,
            epochs=epochs,
            log_images=log_images,
            max_messages=config.max_messages,
        )

        # resolve the plan and scorer
        plan = (
            plan
            if isinstance(plan, Plan)
            else Plan(plan)
            if plan is not None
            else task.plan
        )
        score = score and task.scorer is not None
        scorers: list[Scorer] | None = task.scorer if (score and task.scorer) else None
        scorer_profiles = (
            [
                registry_log_name(scorer)
                for scorer in scorers
                if is_registry_object(scorer)
            ]
            if scorers is not None
            else ["(none)"]
        )

        # compute steps (steps = samples * steps in plan + 1 for scorer)
        steps = len(samples) * (
            len(plan.steps) + (1 if plan.finish else 0) + (1)  # scorer
        )

        # compute an eval directory relative log location if we can
        if PurePath(logger.location).is_relative_to(PurePath(eval_wd)):
            log_location = PurePath(logger.location).relative_to(eval_wd).as_posix()
        else:
            log_location = logger.location

        # create task profile for display
        profile = TaskProfile(
            name=task.name,
            file=logger.eval.task_file,
            model=model_name,
            dataset=task.dataset.name or "(samples)",
            scorer=", ".join(scorer_profiles),
            samples=len(samples),
            steps=steps,
            eval_config=config,
            task_args=logger.eval.task_args,
            generate_config=generate_config,
            log_location=log_location,
        )

        with display().task(profile) as td:
            try:
                # log the plan
                log_plan(logger, plan, generate_config)

                with td.progress() as p:
                    # forward progress
                    def progress() -> None:
                        p.update(1)

                    # provide solvers a function that they can use to generate output
                    async def generate(
                        state: TaskState,
                        tool_calls: Literal["loop", "single", "none"] = "loop",
                        cache: bool | CachePolicy = False,
                        **kwargs: Unpack[GenerateConfigArgs],
                    ) -> TaskState:
                        return await task_generate(
                            model=model,
                            state=state,
                            tool_calls=tool_calls,
                            cache=cache,
                            config=generate_config.merge(kwargs),
                        )

                    # semaphore to limit concurrency
                    sample_semaphore = (
                        sample_semaphore
                        if sample_semaphore
                        else create_sample_semaphore(config, generate_config, model.api)
                    )

                    # create sample coroutines
                    sample_coroutines = [
                        task_run_sample(
                            task_name=task.name,
                            sample=sample,
                            state=state,
                            sandbox=sandbox,
                            sandbox_cleanup=sandbox_cleanup,
                            plan=plan,
                            scorers=scorers,
                            generate=generate,
                            progress=progress,
                            logger=logger if log_samples else None,
                            log_images=log_images,
                            sample_source=sample_source,
                            sample_error=sample_error_handler,
                            semaphore=sample_semaphore,
                        )
                        for (sample, state) in zip(samples, states)
                    ]

                    # run them in parallel (subject to config.max_samples)
                    sample_results = await asyncio.gather(*sample_coroutines)

                # compute and record metrics if we have scores
                completed_scores = [
                    score_dict
                    for score_dict in sample_results
                    if isinstance(score_dict, dict)
                ]

                if len(completed_scores) > 0:
                    results = eval_results(
                        samples=profile.samples,
                        scores=completed_scores,
                        reducers=task.epochs_reducer,
                        scorers=scorers,
                        metrics=task.metrics,
                    )
                    logger.log_results(results)
                else:
                    results = EvalResults()

                # collect eval data
                collect_eval_data(stats, logger)

                # display task summary
                td.complete(TaskSuccess(logger.samples_completed, stats, results))

            except asyncio.CancelledError:
                # flag as cancelled
                cancelled = True

                # collect eval data
                collect_eval_data(stats, logger)

                # display task cancelled
                td.complete(TaskCancelled(logger.samples_completed, stats))

            except BaseException as ex:
<<<<<<< HEAD
                # get exception info
                type, value, traceback = sys.exc_info()
                type = type if type else BaseException
                value = value if value else ex

                # build eval error
                error = eval_error(ex, type, value, traceback)

                # collect eval data
                collect_eval_data(stats, logger)

                # display it
                td.complete(TaskError(logger.samples_completed, type, value, traceback))
=======
                if options.debug_errors:
                    raise
                else:
                    # get exception info
                    type, value, traceback = sys.exc_info()
                    type = type if type else BaseException
                    value = value if value else ex

                    # build eval error
                    error = eval_error(ex, type, value, traceback)

                    # collect eval data
                    collect_eval_data(stats, logger)

                    # display it
                    td.complete(
                        TaskError(logger.samples_completed, type, value, traceback)
                    )
>>>>>>> ca230900

        # log as appropriate
        if cancelled:
            eval_log = logger.log_cancelled(stats)
        elif error:
            eval_log = logger.log_failure(stats, error)
        else:
            eval_log = logger.log_success(stats)

        # notify the view module that an eval just completed
        # (in case we have a view polling for new evals)
        view_notify_eval(logger.location)

        try:
            await send_telemetry("eval_log", eval_log_json(eval_log))
        except Exception as ex:
            py_logger.warning(
                f"Error occurred sending telemetry: {exception_message(ex)}"
            )

        # return eval log
        return eval_log


async def task_run_sample(
    task_name: str,
    sample: Sample,
    state: TaskState,
    sandbox: tuple[str, str | None] | None,
    sandbox_cleanup: bool,
    plan: Plan,
    scorers: list[Scorer] | None,
    generate: Generate,
    progress: Callable[..., None],
    logger: TaskLogger | None,
    log_images: bool,
    sample_source: EvalSampleSource | None,
    sample_error: Callable[[BaseException], EvalError],
    semaphore: asyncio.Semaphore | None,
) -> dict[str, SampleScore] | None:
    # if there is an existing sample then tick off its progress, log it, and return it
    if sample_source and sample.id is not None:
        previous_sample = sample_source(sample.id, state.epoch)
        if previous_sample:
            # tick off progress
            for _ in range(0, len(plan.steps) + 1 + (1 if plan.finish else 0)):
                progress()
            # log if requested
            if logger:
                logger.log("sample", previous_sample, False)

            # return score
            if previous_sample.scores:
                return {
                    key: SampleScore(
                        value=score.value,
                        answer=score.answer,
                        explanation=score.explanation,
                        sample_id=previous_sample.id,
                    )
                    for key, score in previous_sample.scores.items()
                }
            else:
                return {}

    # use semaphore if provided
    semaphore_cm: asyncio.Semaphore | contextlib.AbstractAsyncContextManager[None] = (
        semaphore if semaphore else contextlib.nullcontext()
    )

<<<<<<< HEAD
    # initialise subtask
    init_subtask(SAMPLE_SUBTASK, state.store)
=======
    # initialise subtask and scoring context
    init_subtask(SAMPLE_SUBTASK, state.store)
    if scorers:
        init_scoring_context(scorers, Target(sample.target))
>>>>>>> ca230900

    # use sandbox if provided
    sandboxenv_cm = (
        sandboxenv_context(task_name, sandbox, sandbox_cleanup, sample)
        if sandbox or sample.sandbox is not None
        else contextlib.nullcontext()
    )

    # solver loop
    async with semaphore_cm, sandboxenv_cm:
        error: EvalError | None = None
        try:
            # sample init event (remove file bodies as they have content or absolute paths)
            event_sample = sample.model_copy(
                update=dict(files={k: "" for k in sample.files.keys()})
                if sample.files
                else None
            )
            transcript()._event(
                SampleInitEvent(sample=event_sample, state=state_jsonable(state))
            )

            # run plan steps (checking for early termination)
            for index, solver in enumerate(plan.steps):
                # run the solver
                with solver_transcript(solver, state) as st:
                    state = await solver(state, generate)
                    if state is None:
                        raise RuntimeError(
                            f"Solver '{st.name}' did not return a TaskState"
                        )
                    st.complete(state)
                progress()

                # check for early termination (tick remaining progress)
                if state.completed:
                    for _ in range(index + 1, len(plan.steps)):
                        progress()
                    break

            # run finishing step them mark completed
            if plan.finish:
                with solver_transcript(plan.finish, state) as st:
                    state = await plan.finish(state, generate)
                    st.complete(state)
                progress()
            state.completed = True

        except asyncio.CancelledError:
            # allow cancelled error to propagate
            raise

        except BaseException as ex:
            # handle error (this will throw if we've exceeded the limit)
            error = sample_error(ex)

            # fire error event
            transcript()._event(ErrorEvent(error=error))

        finally:
            # safely run cleanup function if there is one
            if plan.cleanup:
                try:
                    await plan.cleanup(state)
                except Exception as ex:
                    py_logger.warning(
                        f"Exception occurred during plan cleanup for task {task_name}: "
                        + f"{exception_message(ex)}"
                    )

        # score it
        results: dict[str, SampleScore] = {}
        if scorers and error is None:
            for scorer in scorers:
                scorer_name = unique_scorer_name(scorer, list(results.keys()))
                with transcript().step(name=scorer_name, type="scorer"):
                    score_result = (
                        await scorer(state, Target(sample.target)) if scorer else None
                    )
                    if score_result is not None:
                        sample_score = SampleScore(
                            value=score_result.value,
                            answer=score_result.answer,
                            explanation=score_result.explanation,
                            metadata=score_result.metadata,
                            sample_id=sample.id,
                        )
                        transcript()._event(ScoreEvent(score=score_result))
                        results[scorer_name] = sample_score
        progress()

        # log it
        if logger is not None:
            # if we are logging images then be sure to base64 images injected by solvers
            if log_images:
                state = (await states_with_base64_images([state]))[0]

            # log the sample
            logger.log_sample(state.epoch, sample, state, results, error, True)

        # return
        if error is None:
            return results
        else:
            return None


async def resolve_dataset(
    dataset: Dataset,
    model_name: ModelName,
    limit: int | tuple[int, int] | None,
    epochs: int,
    log_images: bool,
    max_messages: int | None,
) -> tuple[Dataset, list[Sample], list[TaskState]]:
    # apply limit to dataset
    dataset_limit = (
        slice(0, len(dataset))
        if limit is None
        else (slice(*limit) if isinstance(limit, tuple) else slice(0, limit))
    )
    dataset = dataset[dataset_limit]

    # add sample ids to dataset if they aren't there (start at 1 not 0)
    for id, sample in zip(range(dataset_limit.start, dataset_limit.stop), dataset):
        if sample.id is None:
            sample.id = id + 1

    # apply epochs (deepcopy the samples so they remain independent)
    samples: list[Sample] = []
    for _ in range(0, epochs):
        samples.extend([deepcopy(sample) for sample in dataset])

    # if we are logging images then resolve sample images here
    if log_images:
        samples = await samples_with_base64_images(samples)

    # prime the eval tasks (deep copy so they share no state w/ sample)
    sample_epochs: list[int] = []
    for e in range(0, epochs):
        sample_epochs.extend([e + 1] * len(dataset))
    states = [
        deepcopy(
            TaskState(
                sample_id=sample.id or 0,
                epoch=epoch,
                model=model_name,
                input=sample.input,
                choices=sample.choices,
                messages=sample_messages(sample),
                max_messages=max_messages,
                completed=False,
                metadata=sample.metadata if sample.metadata else {},
            )
        )
        for epoch, sample in zip(sample_epochs, samples)
    ]

    return (dataset, samples, states)


# we can reuse samples from a previous eval_log if and only if:
#   - The datasets have not been shuffled OR the samples in the dataset have unique ids
#   - The datasets have the exact same length
def eval_log_sample_source(
    eval_log: EvalLog | None, dataset: Dataset
) -> EvalSampleSource:
    # return dummy function for no sample source
    def no_sample_source(id: int | str, epoch: int) -> None:
        return None

    # take care of no log or no samples in log
    if not eval_log:
        return no_sample_source
    elif not eval_log.samples or len(eval_log.samples) == 0:
        return no_sample_source

    # determine whether all samples in the dataset have ids (if not, then we can't
    # provide a sample source in the case where either dataset is shuffled, as the ids
    # will be auto-assigned based on position, and therefore not stable)
    samples_have_ids = (
        next((sample for sample in dataset if sample.id is None), None) is None
    )

    if (eval_log.eval.dataset.shuffled or dataset.shuffled) and not samples_have_ids:
        py_logger.warning(
            "Unable to re-use samples from retry log file because the dataset was shuffled "
            + "and some samples in the dataset do not have an 'id' field."
        )
        return no_sample_source

    elif eval_log.eval.dataset.samples != len(dataset):
        py_logger.warning(
            "Unable to re-use samples from retry log file because the dataset size changed "
            + f"(log samples {eval_log.eval.dataset.samples}, dataset samples {len(dataset)})"
        )
        return no_sample_source
    else:

        def previous(id: int | str, epoch: int) -> EvalSample | None:
            return next(
                (
                    sample
                    for sample in (eval_log.samples or [])
                    if sample.id == id
                    and sample.epoch == epoch
                    and sample.error is None
                ),
                None,
            )

        return previous


# semaphore to limit concurrency. default max_samples to
# max_connections + 1 if not explicitly specified (this is
# to make sure it always saturates the connection pool)
def create_sample_semaphore(
    config: EvalConfig,
    generate_config: GenerateConfig,
    modelapi: ModelAPI | None = None,
) -> asyncio.Semaphore:
    # if the user set max_samples then use that
    if config.max_samples is not None:
        return asyncio.Semaphore(config.max_samples)

    # use max_connections
    max_samples = (
        generate_config.max_connections
        if generate_config.max_connections is not None
        else modelapi.max_connections()
        if modelapi
        else DEFAULT_MAX_CONNECTIONS
    )

    # if max_tasks is specified and max_samples is less
    # than max_tasks then bump it up
    if config.max_tasks is not None:
        max_samples = max(max_samples, config.max_tasks)

    # return the semaphore
    return asyncio.Semaphore(max_samples)<|MERGE_RESOLUTION|>--- conflicted
+++ resolved
@@ -283,21 +283,6 @@
                 td.complete(TaskCancelled(logger.samples_completed, stats))
 
             except BaseException as ex:
-<<<<<<< HEAD
-                # get exception info
-                type, value, traceback = sys.exc_info()
-                type = type if type else BaseException
-                value = value if value else ex
-
-                # build eval error
-                error = eval_error(ex, type, value, traceback)
-
-                # collect eval data
-                collect_eval_data(stats, logger)
-
-                # display it
-                td.complete(TaskError(logger.samples_completed, type, value, traceback))
-=======
                 if options.debug_errors:
                     raise
                 else:
@@ -316,7 +301,6 @@
                     td.complete(
                         TaskError(logger.samples_completed, type, value, traceback)
                     )
->>>>>>> ca230900
 
         # log as appropriate
         if cancelled:
@@ -387,15 +371,10 @@
         semaphore if semaphore else contextlib.nullcontext()
     )
 
-<<<<<<< HEAD
-    # initialise subtask
-    init_subtask(SAMPLE_SUBTASK, state.store)
-=======
     # initialise subtask and scoring context
     init_subtask(SAMPLE_SUBTASK, state.store)
     if scorers:
         init_scoring_context(scorers, Target(sample.target))
->>>>>>> ca230900
 
     # use sandbox if provided
     sandboxenv_cm = (
