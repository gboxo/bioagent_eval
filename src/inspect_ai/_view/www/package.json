{
  "name": "inspect_ai_log_viewer",
  "version": "0.0.1",
  "description": "Log viewer for the inspect_ai package",
  "license": "MIT",
  "private": true,
  "type": "module",
  "scripts": {
    "build": "vite build",
    "watch": "vite build --watch",
    "dev": "vite",
    "prettier:check": "prettier --check src",
    "prettier:write": "prettier --write src",
    "test": "echo \"Error: no test specified\" && exit 1"
  },
  "exports": {
    ".": "./src/App.mjs"
  },
  "devDependencies": {
    "@eslint/js": "^9.5.0",
    "eslint": "9.x",
    "globals": "^15.6.0",
    "prettier": "^3.3.3",
    "vite": "^5.3.2",
    "vite-plugin-prismjs": "^0.0.11"
  },
  "dependencies": {
    "@popperjs/core": "^2.11.8",
    "bootstrap": "^5.3.3",
    "bootstrap-icons": "^1.11.3",
    "clipboard": "^2.0.11",
    "fast-json-patch": "^3.1.1",
    "htm": "^3.1.1",
    "json": "^11.0.0",
    "json5": "^2.2.3",
    "jsondiffpatch": "^0.6.0",
    "postcss-url": "^10.1.3",
<<<<<<< HEAD
    "preact": "^10.22.1",
=======
    "preact": "^10.23.2",
>>>>>>> ca230900
    "prismjs": "^1.29.0",
    "showdown": "^2.1.0"
  }
}<|MERGE_RESOLUTION|>--- conflicted
+++ resolved
@@ -35,11 +35,7 @@
     "json5": "^2.2.3",
     "jsondiffpatch": "^0.6.0",
     "postcss-url": "^10.1.3",
-<<<<<<< HEAD
-    "preact": "^10.22.1",
-=======
     "preact": "^10.23.2",
->>>>>>> ca230900
     "prismjs": "^1.29.0",
     "showdown": "^2.1.0"
   }
