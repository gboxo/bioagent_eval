import { html } from "htm/preact";
import { useEffect, useMemo } from "preact/hooks";

import { ApplicationStyles } from "../appearance/Styles.mjs";
import { FontSize } from "../appearance/Fonts.mjs";
import { TextStyle } from "../appearance/Fonts.mjs";
import { MarkdownDiv } from "../components/MarkdownDiv.mjs";
import { SampleError } from "./SampleError.mjs";

<<<<<<< HEAD
import {
  shortenCompletion,
  arrayToString,
  formatNoDecimal,
} from "../utils/Format.mjs";
=======
import { arrayToString, formatNoDecimal } from "../utils/Format.mjs";
>>>>>>> ca230900
import { EmptyPanel } from "../components/EmptyPanel.mjs";
import { VirtualList } from "../components/VirtualList.mjs";
import { WarningBand } from "../components/WarningBand.mjs";
import { inputString } from "../utils/Format.mjs";

const kSampleHeight = 88;
const kSeparatorHeight = 24;

// Convert samples to a datastructure which contemplates grouping, etc...
export const SampleList = (props) => {
  const {
    listRef,
    items,
    sampleDescriptor,
    style,
    selectedIndex,
    setSelectedIndex,
    selectedScore,
    nextSample,
    prevSample,
    showSample,
  } = props;
  // If there are no samples, just display an empty state
  if (items.length === 0) {
    return html`<${EmptyPanel}>No Samples</${EmptyPanel}>`;
  }

  const heightForType = (type) => {
    return type === "sample" ? kSampleHeight : kSeparatorHeight;
  };

  // Compute the row arrangement
  const rowMap = useMemo(() => {
    return items.reduce((values, current, index) => {
      const height = heightForType(current.type);
      const previous =
        values.length > 0 ? values[values.length - 1] : undefined;
      const start =
        previous === undefined ? 0 : previous.start + previous.height;
      values.push({
        index,
        height,
        start,
      });
      return values;
    }, []);
  }, [items]);

  useEffect(() => {
    const listEl = listRef.current;
    if (listEl) {
      // Decide if we need to scroll the element into position
      const selected = rowMap[selectedIndex];
      if (selected) {
        const itemTop = selected.start;
        const itemBottom = selected.start + selected.height;

        const scrollTop = listEl.base.scrollTop;
        const scrollBottom = scrollTop + listEl.base.offsetHeight;

        // It is visible
        if (itemTop >= scrollTop && itemBottom <= scrollBottom) {
          return;
        }

        if (itemTop < scrollTop) {
          // Top is scrolled off
          listEl.base.scrollTo({ top: itemTop });
          return;
        }

        if (itemBottom > scrollBottom) {
          listEl.base.scrollTo({ top: itemBottom - listEl.base.offsetHeight });
          return;
        }
      }
    }
  }, [selectedIndex, rowMap, listRef]);

  const renderRow = (item, index) => {
    if (item.type === "sample") {
      return html`
        <${SampleRow}
          id=${item.number}
          index=${index}
          sample=${item.data}
          height=${kSampleHeight}
          sampleDescriptor=${sampleDescriptor}
          selected=${selectedIndex === index}
          setSelected=${setSelectedIndex}
          selectedScore=${selectedScore}
          showSample=${showSample}
        />
      `;
    } else if (item.type === "separator") {
      return html`
        <${SeparatorRow}
          id=${`sample-group${item.number}`}
          title=${item.data}
          height=${kSeparatorHeight}
        />
      `;
    } else {
      return "";
    }
  };

  const onkeydown = (e) => {
    switch (e.key) {
      case "ArrowUp":
        prevSample();
        e.preventDefault();
        e.stopPropagation();
        return false;
      case "ArrowDown":
        nextSample();
        e.preventDefault();
        e.stopPropagation();
        return false;
      case "Enter":
        showSample();
        e.preventDefault();
        e.stopPropagation();
        return false;
    }
  };

  const listStyle = { ...style, flex: "1", overflowY: "auto", outline: "none" };

  const headerRow = html`<div
    style=${{
      display: "grid",
      ...gridColumnStyles(sampleDescriptor),
      fontSize: FontSize.smaller,
      ...TextStyle.label,
      ...TextStyle.secondary,
      paddingBottom: "0.3em",
      paddingTop: "0.3em",
      borderBottom: "solid var(--bs-light-border-subtle) 1px",
    }}
  >
    <div>Id</div>
    <div>Input</div>
    <div>Target</div>
    <div>Answer</div>
    <div>Score</div>
  </div>`;

  // Count any sample errors and display a bad alerting the user
  // to any errors
  const errorCount = items?.reduce((previous, item) => {
    if (item.data.error) {
      return previous + 1;
    } else {
      return previous;
    }
  }, 0);
  const sampleCount = items?.length;
  const percentError = (errorCount / sampleCount) * 100;
  const warningMessage =
    errorCount > 0
      ? `WARNING: ${errorCount} of ${sampleCount} samples (${formatNoDecimal(percentError)}%) had errors and were not scored.`
      : undefined;

  const warningRow = warningMessage
    ? html`<${WarningBand} message=${warningMessage} />`
    : "";

  return html` <div
    style=${{ display: "flex", flexDirection: "column", width: "100%" }}
  >
    ${warningRow} ${headerRow}
    <${VirtualList}
      ref=${listRef}
      data=${items}
      tabIndex="0"
      renderRow=${renderRow}
      onkeydown=${onkeydown}
      rowMap=${rowMap}
      style=${listStyle}
    />
  </div>`;
};

const SeparatorRow = ({ id, title, height }) => {
  return html`<div
    id=${id}
    style=${{
      padding: ".25em 1em .25em 1em",
      textTransform: "uppercase",
      ...TextStyle.secondary,
      fontSize: FontSize.smaller,
      fontWeight: 600,
      borderBottom: "solid 1px var(--bs-border-color)",
      height: `${height}px`,
    }}
  >
    <div>${title}</div>
  </div>`;
};

const SampleRow = ({
  id,
  index,
  sample,
  sampleDescriptor,
  height,
  selected,
  setSelected,
  showSample,
}) => {
  const selectedStyle = selected
    ? {
        boxShadow: "inset 0 0 0px 2px var(--bs-focus-ring-color)",
      }
    : {};

  const cellStyle = {
    paddingLeft: "0em",
    paddingRight: "0em",
  };

  return html`
    <div
      id=${`sample-${id}`}
      onclick=${() => {
        if (setSelected) {
          setSelected(index);
        }

        if (showSample) {
          showSample();
        }
      }}
      style=${{
        height: `${height}px`,
        display: "grid",
        ...gridColumnStyles(sampleDescriptor),
        paddingTop: "1em",
        paddingBottom: "1em",
        gridTemplateRows: `${height - 28}px`,
        fontSize: FontSize.base,
        borderBottom: "solid var(--bs-border-color) 1px",
        cursor: "pointer",
        ...selectedStyle,
        overflowY: "hidden",
      }}
    >
      <div class="sample-index" style=${{ ...cellStyle }}>${id}</div>
      <div
        class="sample-input"
        style=${{
          ...ApplicationStyles.threeLineClamp,
          wordWrap: "anywhere",
          ...cellStyle,
        }}
      >
        ${inputString(sample.input)}
      </div>
      <div
        class="sample-target"
        style=${{
          ...ApplicationStyles.threeLineClamp,
          ...cellStyle,
        }}
      >
        <${MarkdownDiv}
          markdown=${arrayToString(sample?.target)}
          style=${{ paddingLeft: "0" }}
          class="no-last-para-padding"
        />
      </div>
      <div
        class="sample-answer"
        style=${{
          ...ApplicationStyles.threeLineClamp,
          ...cellStyle,
        }}
      >
        ${sample
          ? html`
              <${MarkdownDiv}
                markdown=${sampleDescriptor?.selectedScorer(sample).answer()}
                style=${{ paddingLeft: "0" }}
                class="no-last-para-padding"
              />
            `
          : ""}
      </div>

      <div
        style=${{
          fontSize: FontSize.small,
          ...cellStyle,
          display: "flex",
        }}
      >
        ${sample.error
          ? html`<${SampleError} />`
          : sampleDescriptor?.selectedScore(sample).render()}
      </div>
    </div>
  `;
};

const gridColumnStyles = (sampleDescriptor) => {
  const { input, target, answer } = gridColumns(sampleDescriptor);

  return {
    gridGap: "0.5em",
    gridTemplateColumns: `minmax(2rem, auto) ${input}fr ${target}fr ${answer}fr minmax(2rem, auto)`,
    paddingLeft: "1em",
    paddingRight: "1em",
  };
};

const gridColumns = (sampleDescriptor) => {
  const input =
    sampleDescriptor?.messageShape.input > 0
      ? Math.max(0.15, sampleDescriptor.messageShape.input)
      : 0;
  const target =
    sampleDescriptor?.messageShape.target > 0
      ? Math.max(0.15, sampleDescriptor.messageShape.target)
      : 0;
  const answer =
    sampleDescriptor?.messageShape.answer > 0
      ? Math.max(0.15, sampleDescriptor.messageShape.answer)
      : 0;
  return { input, target, answer };
};<|MERGE_RESOLUTION|>--- conflicted
+++ resolved
@@ -7,15 +7,7 @@
 import { MarkdownDiv } from "../components/MarkdownDiv.mjs";
 import { SampleError } from "./SampleError.mjs";
 
-<<<<<<< HEAD
-import {
-  shortenCompletion,
-  arrayToString,
-  formatNoDecimal,
-} from "../utils/Format.mjs";
-=======
 import { arrayToString, formatNoDecimal } from "../utils/Format.mjs";
->>>>>>> ca230900
 import { EmptyPanel } from "../components/EmptyPanel.mjs";
 import { VirtualList } from "../components/VirtualList.mjs";
 import { WarningBand } from "../components/WarningBand.mjs";
